import React, { useEffect, useMemo, useState } from 'react';
import {
  CheckCircleTwoTone,
  LoadingOutlined,
  PlayCircleOutlined,
  SyncOutlined,
} from '@ant-design/icons';
import {
  findProgramAddress,
  programIds,
  StringPublicKey,
  toPublicKey,
  useConnection,
  useUserAccounts,
  VaultState,
  WalletSigner,
} from '@oyster/common';
import { useWallet } from '@solana/wallet-adapter-react';
import { Connection } from '@solana/web3.js';
import { Badge, Popover, List } from 'antd';
import { Link } from 'react-router-dom';
import { closePersonalEscrow } from '../../actions/closePersonalEscrow';
import { decommAuctionManagerAndReturnPrizes } from '../../actions/decommAuctionManagerAndReturnPrizes';
import { sendSignMetadata } from '../../actions/sendSignMetadata';
import { unwindVault } from '../../actions/unwindVault';
import { settle } from '../../actions/settle';
import { startAuctionManually } from '../../actions/startAuctionManually';
import { QUOTE_MINT } from '../../constants';
import { useMeta } from '../../contexts';
import {
  AuctionViewState,
  processAccountsIntoAuctionView,
  useAuctions,
} from '../../hooks';

interface NotificationCard {
  id: string;
  title: string;
  description: string | JSX.Element;
  action: () => Promise<boolean>;
  dismiss?: () => Promise<boolean>;
}

enum RunActionState {
  NotRunning,
  Running,
  Success,
  Failed,
}

function RunAction({
  id,
  action,
  onFinish,
  icon,
}: {
  id: string;
  action: () => Promise<boolean>;
  onFinish?: () => void;
  icon: JSX.Element;
}) {
  const [state, setRunState] = useState<RunActionState>(
    RunActionState.NotRunning,
  );

  useMemo(() => setRunState(RunActionState.NotRunning), [id]);

  const run = async () => {
    await setRunState(RunActionState.Running);
    const result = await action();
    if (result) {
      await setRunState(RunActionState.Success);
      setTimeout(() => (onFinish ? onFinish() : null), 2000); // Give user a sense of completion before removal from list
    } else {
      await setRunState(RunActionState.Failed);
    }
  };

  let component;
  switch (state) {
    case RunActionState.NotRunning:
      component = (
        <span className="hover-button" onClick={run}>
          {icon}
        </span>
      );
      break;
    case RunActionState.Failed:
      component = (
        <span className="hover-button" onClick={run}>
          <SyncOutlined />
        </span>
      );
      break;
    case RunActionState.Running:
      component = <LoadingOutlined />;
      break;
    case RunActionState.Success:
      component = <CheckCircleTwoTone twoToneColor="#52c41a" />;
  }

  return component;
}

export async function getPersonalEscrowAta(
  wallet: WalletSigner | undefined,
): Promise<StringPublicKey | undefined> {
  const PROGRAM_IDS = programIds();
  if (!wallet?.publicKey) return;

  return (
    await findProgramAddress(
      [
        wallet.publicKey.toBuffer(),
        PROGRAM_IDS.token.toBuffer(),
        QUOTE_MINT.toBuffer(),
      ],
      PROGRAM_IDS.associatedToken,
    )
  )[0];
}

export function useCollapseWrappedSol({
  connection,
  wallet,
  notifications,
}: {
  connection: Connection;
  wallet: WalletSigner;
  notifications: NotificationCard[];
}) {
  const [showNotification, setShowNotification] = useState(false);
  const fn = async () => {
    const ata = await getPersonalEscrowAta(wallet);
    if (ata) {
      try {
        const balance = await connection.getTokenAccountBalance(
          toPublicKey(ata),
        );

        if ((balance && balance.value.uiAmount) || 0 > 0) {
          setShowNotification(true);
        }
      } catch (e) {}
    }
    setTimeout(fn, 60000);
  };
  useEffect(() => {
    fn();
  }, []);

  if (showNotification) {
    notifications.push({
      id: 'unsettled',
      title: 'Unsettled funds!',
      description:
        'You have unsettled royalties in your personal escrow account.',
      action: async () => {
        try {
          const ata = await getPersonalEscrowAta(wallet);
          if (ata) {
            const data = await connection.getAccountInfo(toPublicKey(ata));
            if (data?.data.length || 0 > 0)
              await closePersonalEscrow(connection, wallet, ata);
          }
        } catch (e) {
          console.error(e);
          return false;
        }
        return true;
      },
    });
  }
}

const CALLING_MUTEX: Record<string, boolean> = {};
export function useSettlementAuctions({
  connection,
  wallet,
  notifications,
}: {
  connection: Connection;
  wallet: WalletSigner;
  notifications: NotificationCard[];
}) {
  const { accountByMint } = useUserAccounts();
  const walletPubkey = wallet?.publicKey?.toBase58();
  const { bidderPotsByAuctionAndBidder, pullAuctionPage } = useMeta();
  const auctionsNeedingSettling = [
    ...useAuctions(AuctionViewState.Ended),
    ...useAuctions(AuctionViewState.BuyNow),
  ];

  const [validDiscoveredEndedAuctions, setValidDiscoveredEndedAuctions] =
    useState<Record<string, number>>({});
  useMemo(() => {
    const f = async () => {
      const nextBatch = auctionsNeedingSettling
        .filter(a => {
          const isEndedInstantSale =
            a.isInstantSale &&
            a.items.length === a.auction.info.bidState.bids.length;

          return (
            walletPubkey &&
            a.auctionManager.authority === walletPubkey &&
            (a.auction.info.ended() || isEndedInstantSale)
          );
        })
        .sort(
          (a, b) =>
            (b.auction.info.endedAt?.toNumber() || 0) -
            (a.auction.info.endedAt?.toNumber() || 0),
        );
      for (let i = 0; i < nextBatch.length; i++) {
        const av = nextBatch[i];
        if (!CALLING_MUTEX[av.auctionManager.pubkey]) {
          CALLING_MUTEX[av.auctionManager.pubkey] = true;
          try {
            const balance = await connection.getTokenAccountBalance(
              toPublicKey(av.auctionManager.acceptPayment),
            );
            if (
              ((balance.value.uiAmount || 0) === 0 &&
                av.auction.info.bidState.bids
                  .map(b => b.amount.toNumber())
                  .reduce((acc, r) => (acc += r), 0) > 0) ||
              // FIXME: Why 0.01? If this is used,
              //        no auctions with lower prices (e.g. 0.0001) appear in notifications,
              //        thus making settlement of such an auction impossible.
              //        Temporarily making the number a lesser one.
              // (balance.value.uiAmount || 0) > 0.01
              (balance.value.uiAmount || 0) > 0.00001
            ) {
              setValidDiscoveredEndedAuctions(old => ({
                ...old,
                [av.auctionManager.pubkey]: balance.value.uiAmount || 0,
              }));
            }
          } catch (e) {
            console.error(e);
          }
        }
      }
    };
    f();
  }, [auctionsNeedingSettling.length, walletPubkey]);

  Object.keys(validDiscoveredEndedAuctions).forEach(auctionViewKey => {
    const auctionView = auctionsNeedingSettling.find(
      a => a.auctionManager.pubkey === auctionViewKey,
    );
    if (!auctionView) return;
    const winners = [...auctionView.auction.info.bidState.bids]
      .reverse()
      .slice(0, auctionView.auctionManager.numWinners.toNumber())
      .reduce((acc: Record<string, boolean>, r) => {
        acc[r.key] = true;
        return acc;
      }, {});

    const myPayingAccount = accountByMint.get(
      auctionView.auction.info.tokenMint,
    );
    const auctionKey = auctionView.auction.pubkey;
    const bidsToClaim = Object.values(bidderPotsByAuctionAndBidder).filter(
      b =>
        winners[b.info.bidderAct] &&
        !b.info.emptied &&
        b.info.auctionAct === auctionKey,
    );
    if (bidsToClaim.length || validDiscoveredEndedAuctions[auctionViewKey] > 0)
      notifications.push({
        id: auctionViewKey,
        title: 'You have an ended auction that needs settling!',
        description: (
          <span>
            One of your auctions ended and it has monies that can be claimed.
            For more detail,{' '}
            <Link to={`/auction/${auctionKey}/billing`}>click here.</Link>
          </span>
        ),
        action: async () => {
          try {
            // pull missing data and complete the auction view to settle.
            const {
              auctionDataExtended,
              auctionManagersByAuction,
              safetyDepositBoxesByVaultAndIndex,
              metadataByMint,
              bidderMetadataByAuctionAndBidder:
                updatedBidderMetadataByAuctionAndBidder,
              bidderPotsByAuctionAndBidder,
              bidRedemptionV2sByAuctionManagerAndWinningIndex,
              masterEditions,
              vaults,
              safetyDepositConfigsByAuctionManagerAndIndex,
              masterEditionsByPrintingMint,
              masterEditionsByOneTimeAuthMint,
              metadataByMasterEdition,
              metadataByAuction,
            } = await pullAuctionPage(auctionView.auction.pubkey);
            const completeAuctionView = processAccountsIntoAuctionView(
              auctionView.auction.pubkey,
              auctionView.auction,
              auctionDataExtended,
              auctionManagersByAuction,
              safetyDepositBoxesByVaultAndIndex,
              metadataByMint,
              updatedBidderMetadataByAuctionAndBidder,
              bidderPotsByAuctionAndBidder,
              bidRedemptionV2sByAuctionManagerAndWinningIndex,
              masterEditions,
              vaults,
              safetyDepositConfigsByAuctionManagerAndIndex,
              masterEditionsByPrintingMint,
              masterEditionsByOneTimeAuthMint,
              metadataByMasterEdition,
              {},
              metadataByAuction,
              undefined,
            );
            if (completeAuctionView) {
              await settle(
                connection,
                wallet,
                completeAuctionView,
                // Just claim all bidder pots
                bidsToClaim,
                myPayingAccount?.pubkey,
                accountByMint,
              );
              if (wallet.publicKey) {
                const ata = await getPersonalEscrowAta(wallet);
                if (ata) await closePersonalEscrow(connection, wallet, ata);
              }
            }
          } catch (e) {
            console.error(e);
            return false;
          }
          return true;
        },
      });
  });
}

export function Notifications() {
  const {
    metadata,
    whitelistedCreatorsByCreator,
    store,
    vaults,
    safetyDepositBoxesByVaultAndIndex,
    pullAllSiteData,
  } = useMeta();
  const possiblyBrokenAuctionManagerSetups = useAuctions(
    AuctionViewState.Defective,
  );

  const upcomingAuctions = useAuctions(AuctionViewState.Upcoming);
  const connection = useConnection();
  const wallet = useWallet();

  const notifications: NotificationCard[] = [];

  const walletPubkey = wallet.publicKey?.toBase58() || '';

  useCollapseWrappedSol({ connection, wallet, notifications });

  useSettlementAuctions({ connection, wallet, notifications });

  const vaultsNeedUnwinding = useMemo(
    () =>
      Object.values(vaults).filter(
        v =>
          v.info.authority === walletPubkey &&
          v.info.state !== VaultState.Deactivated &&
          v.info.tokenTypeCount > 0,
      ),
    [vaults, walletPubkey],
  );

  vaultsNeedUnwinding.forEach(v => {
    notifications.push({
      id: v.pubkey,
      title: 'You have items locked in a defective auction!',
      description: (
        <span>
          During an auction creation process that probably had some issues, you
          lost an item. Reclaim it now.
        </span>
      ),
      action: async () => {
        try {
          await unwindVault(
            connection,
            wallet,
            v,
            safetyDepositBoxesByVaultAndIndex,
          );
        } catch (e) {
          console.error(e);
          return false;
        }
        return true;
      },
    });
  });

  notifications.push({
    id: 'none',
    title: 'Search for other auctions.',
    description: (
      <span>
        Load all auctions (including defectives) by pressing here. Then you can
        close them.
      </span>
    ),
    action: async () => {
      try {
        await pullAllSiteData();
      } catch (e) {
        console.error(e);
        return false;
      }
      return true;
    },
  });

  possiblyBrokenAuctionManagerSetups
    .filter(v => v.auctionManager.authority === walletPubkey)
    .forEach(v => {
      notifications.push({
        id: v.auctionManager.pubkey,
        title: 'You have items locked in a defective auction!',
        description: (
          <span>
            During an auction creation process that probably had some issues,
            you lost an item. Reclaim it now.
          </span>
        ),
        action: async () => {
          try {
            await decommAuctionManagerAndReturnPrizes(
              connection,
              wallet,
              v,
              safetyDepositBoxesByVaultAndIndex,
            );
          } catch (e) {
            console.error(e);
            return false;
          }
          return true;
        },
      });
    });

  const metaNeedsApproving = useMemo(
    () =>
      metadata.filter(m => {
        return (
          m.info.data.creators &&
          (whitelistedCreatorsByCreator[m.info.updateAuthority]?.info
            ?.activated ||
            store?.info.public) &&
          m.info.data.creators.find(
            c => c.address === walletPubkey && !c.verified,
          )
        );
      }),
    [metadata, whitelistedCreatorsByCreator, walletPubkey],
  );

  metaNeedsApproving.forEach(m => {
    notifications.push({
      id: m.pubkey,
      title: 'You have a new artwork to approve!',
      description: (
        <span>
          {whitelistedCreatorsByCreator[m.info.updateAuthority]?.info?.name ||
            m.pubkey}{' '}
          wants you to approve that you helped create their art{' '}
          <Link to={`/art/${m.pubkey}`}>here.</Link>
        </span>
      ),
      action: async () => {
        try {
          await sendSignMetadata(connection, wallet, m.pubkey);
        } catch (e) {
          console.error(e);
          return false;
        }
        return true;
      },
    });
  });

  upcomingAuctions
    .filter(v => v.auctionManager.authority === walletPubkey)
    .forEach(v => {
      notifications.push({
        id: v.auctionManager.pubkey,
        title: 'You have an auction which is not started yet!',
        description: <span>You can activate it now if you wish.</span>,
        action: async () => {
          try {
            await startAuctionManually(connection, wallet, v);
          } catch (e) {
            console.error(e);
            return false;
          }
          return true;
        },
      });
    });

  const content = notifications.length ? (
    <div
      style={{ width: '300px', color: 'white' }}
      className={'notifications-container'}
    >
      <List
        itemLayout="vertical"
        size="small"
        dataSource={notifications.slice(0, 10)}
        renderItem={(item: NotificationCard) => (
          <List.Item
            extra={
              <>
                <RunAction
                  id={item.id}
                  action={item.action}
                  icon={<PlayCircleOutlined />}
                />
                {item.dismiss && (
                  <RunAction
                    id={item.id}
                    action={item.dismiss}
                    icon={<PlayCircleOutlined />}
                  />
                )}
              </>
            }
          >
            <List.Item.Meta
              title={<span>{item.title}</span>}
              description={
                <span>
                  <i>{item.description}</i>
                </span>
              }
            />
          </List.Item>
        )}
      />
    </div>
  ) : (
    <span>No notifications</span>
  );

  const justContent = (
    <Popover placement="bottomLeft" content={content} trigger="click">
      <img src={'/bell.svg'} style={{ cursor: 'pointer' }} />
    </Popover>
  );

  if (notifications.length === 0) return justContent;
  else
    return (
      <Badge
<<<<<<< HEAD
        count={notifications.length}
        style={{ backgroundColor: 'white', color: 'black' }}
=======
        count={notifications.length - 1}
        style={{ backgroundColor: 'white' }}
>>>>>>> 65b421e8
      >
        {justContent}
      </Badge>
    );
}<|MERGE_RESOLUTION|>--- conflicted
+++ resolved
@@ -320,7 +320,7 @@
               metadataByAuction,
               undefined,
             );
-            if (completeAuctionView) {
+            if(completeAuctionView) {
               await settle(
                 connection,
                 wallet,
@@ -361,6 +361,7 @@
   const upcomingAuctions = useAuctions(AuctionViewState.Upcoming);
   const connection = useConnection();
   const wallet = useWallet();
+  const { accountByMint } = useUserAccounts();
 
   const notifications: NotificationCard[] = [];
 
@@ -570,13 +571,8 @@
   else
     return (
       <Badge
-<<<<<<< HEAD
         count={notifications.length}
         style={{ backgroundColor: 'white', color: 'black' }}
-=======
-        count={notifications.length - 1}
-        style={{ backgroundColor: 'white' }}
->>>>>>> 65b421e8
       >
         {justContent}
       </Badge>
