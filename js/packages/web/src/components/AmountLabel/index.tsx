--- conflicted
+++ resolved
@@ -11,12 +11,9 @@
   title?: string;
   style?: object;
   containerStyle?: object;
-<<<<<<< HEAD
   iconSize?: number;
   customPrefix?: JSX.Element;
-=======
   ended?: boolean;
->>>>>>> f1962b5d
 }
 
 export const AmountLabel = (props: IAmountLabel) => {
@@ -27,12 +24,9 @@
     title = '',
     style = {},
     containerStyle = {},
-<<<<<<< HEAD
     iconSize = 38,
     customPrefix,
-=======
     ended,
->>>>>>> f1962b5d
   } = props;
   const amount = typeof _amount === 'string' ? parseFloat(_amount) : _amount;
 
