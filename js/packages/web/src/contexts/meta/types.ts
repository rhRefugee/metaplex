import {
  Metadata,
  ParsedAccount,
  Edition,
  AuctionData,
  SafetyDepositBox,
  BidderMetadata,
  BidderPot,
  Vault,
  AuctionDataExtended,
  MasterEditionV1,
  MasterEditionV2,
  PublicKeyStringAndAccount,
} from '@oyster/common';
import { AccountInfo, PublicKey } from '@solana/web3.js';
import {
  BidRedemptionTicket,
  Store,
  WhitelistedCreator,
  PayoutTicket,
  PrizeTrackingTicket,
  AuctionManagerV2,
  SafetyDepositConfig,
  BidRedemptionTicketV2,
} from '../../models/metaplex';
import { AuctionManagerV1 } from '../../models/metaplex/deprecatedStates';

export interface MetaState {
  metadata: ParsedAccount<Metadata>[];
  metadataByMint: Record<string, ParsedAccount<Metadata>>;
  metadataByMasterEdition: Record<string, ParsedAccount<Metadata>>;
  editions: Record<string, ParsedAccount<Edition>>;
  masterEditions: Record<
    string,
    ParsedAccount<MasterEditionV1 | MasterEditionV2>
  >;
  masterEditionsByPrintingMint: Record<string, ParsedAccount<MasterEditionV1>>;
  masterEditionsByOneTimeAuthMint: Record<
    string,
    ParsedAccount<MasterEditionV1>
  >;
  prizeTrackingTickets: Record<string, ParsedAccount<PrizeTrackingTicket>>;
  auctionManagersByAuction: Record<
    string,
    ParsedAccount<AuctionManagerV1 | AuctionManagerV2>
  >;
  safetyDepositConfigsByAuctionManagerAndIndex: Record<
    string,
    ParsedAccount<SafetyDepositConfig>
  >;
  bidRedemptionV2sByAuctionManagerAndWinningIndex: Record<
    string,
    ParsedAccount<BidRedemptionTicketV2>
  >;
  auctions: Record<string, ParsedAccount<AuctionData>>;
  auctionDataExtended: Record<string, ParsedAccount<AuctionDataExtended>>;
  vaults: Record<string, ParsedAccount<Vault>>;
  store: ParsedAccount<Store> | null;
  bidderMetadataByAuctionAndBidder: Record<
    string,
    ParsedAccount<BidderMetadata>
  >;
  safetyDepositBoxesByVaultAndIndex: Record<
    string,
    ParsedAccount<SafetyDepositBox>
  >;
  bidderPotsByAuctionAndBidder: Record<string, ParsedAccount<BidderPot>>;
  bidRedemptions: Record<string, ParsedAccount<BidRedemptionTicket>>;
  whitelistedCreatorsByCreator: Record<
    string,
    ParsedAccount<WhitelistedCreator>
  >;
  payoutTickets: Record<string, ParsedAccount<PayoutTicket>>;
  stores: Record<string, ParsedAccount<Store>>;
}

export interface MetaContextState extends MetaState {
  isLoading: boolean;
}

export type AccountAndPubkey = {
  pubkey: string;
  account: AccountInfo<Buffer>;
};

export type UpdateStateValueFunc = (
  prop: keyof MetaState,
  key: string,
  value: ParsedAccount<any>,
) => void;

export type ProcessAccountsFunc = (
<<<<<<< HEAD
  account: PublicKeyStringAndAccount<Buffer>,
=======
  account: AccountAndPubkey,
>>>>>>> 129bc3fd
  setter: UpdateStateValueFunc,
  useAll: boolean,
) => void;

export type CheckAccountFunc = (account: AccountInfo<Buffer>) => boolean;<|MERGE_RESOLUTION|>--- conflicted
+++ resolved
@@ -90,11 +90,7 @@
 ) => void;
 
 export type ProcessAccountsFunc = (
-<<<<<<< HEAD
   account: PublicKeyStringAndAccount<Buffer>,
-=======
-  account: AccountAndPubkey,
->>>>>>> 129bc3fd
   setter: UpdateStateValueFunc,
   useAll: boolean,
 ) => void;
