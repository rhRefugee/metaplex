import React, { useEffect, useState } from 'react';
import {
  Divider,
  Steps,
  Row,
  Button,
  Col,
  Input,
  Statistic,
  Progress,
  Spin,
  Radio,
  Card,
  Select,
  Checkbox,
} from 'antd';
import { ArtCard } from './../../components/ArtCard';
import { QUOTE_MINT } from './../../constants';
import { Confetti } from './../../components/Confetti';
import { ArtSelector } from './artSelector';
import {
  MAX_METADATA_LEN,
  useConnection,
  useWallet,
  WinnerLimit,
  WinnerLimitType,
  toLamports,
  useMint,
  Creator,
  PriceFloor,
  PriceFloorType,
  IPartialCreateAuctionArgs,
  MetadataKey,
  StringPublicKey,
} from '@oyster/common';
import { Connection, LAMPORTS_PER_SOL } from '@solana/web3.js';
import { MintLayout } from '@solana/spl-token';
import { useHistory, useParams } from 'react-router-dom';
import { capitalize } from 'lodash';
<<<<<<< HEAD
import { WinningConfigType, AmountRange } from '../../models/metaplex';
=======
import {
  WinningConfigType,
  AmountRange,
} from '../../models/metaplex';
>>>>>>> 81023eb3
import moment from 'moment';
import {
  createAuctionManager,
  SafetyDepositDraft,
} from '../../actions/createAuctionManager';
import BN from 'bn.js';
import { constants } from '@oyster/common';
import { DateTimePicker } from '../../components/DateTimePicker';
import { AmountLabel } from '../../components/AmountLabel';
import { useMeta } from '../../contexts';
import useWindowDimensions from '../../utils/layout';
import { PlusCircleOutlined } from '@ant-design/icons';
import { SystemProgram } from '@solana/web3.js';

const { Option } = Select;
const { Step } = Steps;
const { ZERO } = constants;

export enum AuctionCategory {
  Limited,
  Single,
  Open,
  Tiered,
}

interface TierDummyEntry {
  safetyDepositBoxIndex: number;
  amount: number;
  winningConfigType: WinningConfigType;
}

interface Tier {
  items: (TierDummyEntry | {})[];
  winningSpots: number[];
}
interface TieredAuctionState {
  items: SafetyDepositDraft[];
  tiers: Tier[];
  participationNFT?: SafetyDepositDraft;
}

export interface AuctionState {
  // Min price required for the item to sell
  reservationPrice: number;

  // listed NFTs
  items: SafetyDepositDraft[];
  participationNFT?: SafetyDepositDraft;
  participationFixedPrice?: number;
  // number of editions for this auction (only applicable to limited edition)
  editions?: number;

  // date time when auction should start UTC+0
  startDate?: Date;

  // suggested date time when auction should end UTC+0
  endDate?: Date;

  //////////////////
  category: AuctionCategory;
  saleType?: 'auction' | 'sale';

  price?: number;
  priceFloor?: number;
  priceTick?: number;

  startSaleTS?: number;
  startListTS?: number;
  endTS?: number;

  auctionDuration?: number;
  auctionDurationType?: 'days' | 'hours' | 'minutes';
  gapTime?: number;
  gapTimeType?: 'days' | 'hours' | 'minutes';
  tickSizeEndingPhase?: number;

  spots?: number;
  tiers?: Array<Tier>;

  winnersCount: number;

  instantSalePrice?: number;
}

export const AuctionCreateView = () => {
  const connection = useConnection();
  const { wallet } = useWallet();
  const { whitelistedCreatorsByCreator } = useMeta();
  const { step_param }: { step_param: string } = useParams();
  const history = useHistory();
  const mint = useMint(QUOTE_MINT);
  const { width } = useWindowDimensions();

  const [step, setStep] = useState<number>(0);
  const [stepsVisible, setStepsVisible] = useState<boolean>(true);
  const [auctionObj, setAuctionObj] = useState<
    | {
        vault: StringPublicKey;
        auction: StringPublicKey;
        auctionManager: StringPublicKey;
      }
    | undefined
  >(undefined);
  const [attributes, setAttributes] = useState<AuctionState>({
    reservationPrice: 0,
    items: [],
    category: AuctionCategory.Open,
    saleType: 'auction',
    auctionDurationType: 'minutes',
    gapTimeType: 'minutes',
    winnersCount: 1,
    startSaleTS: undefined,
    startListTS: undefined,
  });

  const [tieredAttributes, setTieredAttributes] = useState<TieredAuctionState>({
    items: [],
    tiers: [],
  });

  useEffect(() => {
    if (step_param) setStep(parseInt(step_param));
    else gotoNextStep(0);
  }, [step_param]);

  const gotoNextStep = (_step?: number) => {
    const nextStep = _step === undefined ? step + 1 : _step;
    history.push(`/auction/create/${nextStep.toString()}`);
  };

  const createAuction = async () => {
    let winnerLimit: WinnerLimit;
    if (attributes.category === AuctionCategory.Open) {
      if (
        attributes.items.length > 0 &&
        attributes.items[0].participationConfig
      ) {
        attributes.items[0].participationConfig.fixedPrice = new BN(
          toLamports(attributes.participationFixedPrice, mint) || 0,
        );
      }
      winnerLimit = new WinnerLimit({
        type: WinnerLimitType.Unlimited,
        usize: ZERO,
      });
    } else if (
      attributes.category === AuctionCategory.Limited ||
      attributes.category === AuctionCategory.Single
    ) {
      if (attributes.items.length > 0) {
        const item = attributes.items[0];
        if (
          attributes.category == AuctionCategory.Single &&
          item.masterEdition
        ) {
          item.winningConfigType =
            item.metadata.info.updateAuthority ===
            (wallet?.publicKey || SystemProgram.programId).toBase58()
            ? WinningConfigType.FullRightsTransfer
            : WinningConfigType.TokenOnlyTransfer;
        }
        item.amountRanges = [
          new AmountRange({
            amount: new BN(1),
            length:
              attributes.category === AuctionCategory.Single
                ? new BN(1)
                : new BN(attributes.editions || 1),
          }),
        ];
      }
      winnerLimit = new WinnerLimit({
        type: WinnerLimitType.Capped,
        usize:
          attributes.category === AuctionCategory.Single
            ? new BN(1)
            : new BN(attributes.editions || 1),
      });

      if (
        attributes.participationNFT &&
        attributes.participationNFT.participationConfig
      ) {
        attributes.participationNFT.participationConfig.fixedPrice = new BN(
          toLamports(attributes.participationFixedPrice, mint) || 0,
        );
      }
    } else {
      const tiers = tieredAttributes.tiers;
      tiers.forEach(
        c =>
          (c.items = c.items.filter(
            i => (i as TierDummyEntry).winningConfigType !== undefined,
          )),
      );
      let filteredTiers = tiers.filter(
        i => i.items.length > 0 && i.winningSpots.length > 0,
      );

      tieredAttributes.items.forEach((config, index) => {
        let ranges: AmountRange[] = [];
        filteredTiers.forEach(tier => {
          const tierRangeLookup: Record<number, AmountRange> = {};
          const tierRanges: AmountRange[] = [];
          const item = tier.items.find(
            i => (i as TierDummyEntry).safetyDepositBoxIndex == index,
          );

          if (item) {
            config.winningConfigType = (
              item as TierDummyEntry
            ).winningConfigType;
            const sorted = tier.winningSpots.sort();
            sorted.forEach((spot, i) => {
              if (tierRangeLookup[spot - 1]) {
                tierRangeLookup[spot] = tierRangeLookup[spot - 1];
                tierRangeLookup[spot].length = tierRangeLookup[spot].length.add(
                  new BN(1),
                );
              } else {
                tierRangeLookup[spot] = new AmountRange({
                  amount: new BN((item as TierDummyEntry).amount),
                  length: new BN(1),
                });
                // If the first spot with anything is winner spot 1, you want a section of 0 covering winning
                // spot 0.
                // If we have a gap, we want a gap area covered with zeroes.
                const zeroLength = i - 1 > 0 ? spot - sorted[i - 1] - 1 : spot;
                if (zeroLength > 0) {
                  tierRanges.push(
                    new AmountRange({
                      amount: new BN(0),
                      length: new BN(zeroLength),
                    }),
                  );
                }
                tierRanges.push(tierRangeLookup[spot]);
              }
            });
            // Ok now we have combined ranges from this tier range. Now we merge them into the ranges
            // at the top level.
            let oldRanges = ranges;
            ranges = [];
            let oldRangeCtr = 0,
              tierRangeCtr = 0;

            while (
              oldRangeCtr < oldRanges.length ||
              tierRangeCtr < tierRanges.length
            ) {
              let toAdd = new BN(0);
              if (
                tierRangeCtr < tierRanges.length &&
                tierRanges[tierRangeCtr].amount.gt(new BN(0))
              ) {
                toAdd = tierRanges[tierRangeCtr].amount;
              }

              if (oldRangeCtr == oldRanges.length) {
                ranges.push(
                  new AmountRange({
                    amount: toAdd,
                    length: tierRanges[tierRangeCtr].length,
                  }),
                );
                tierRangeCtr++;
              } else if (tierRangeCtr == tierRanges.length) {
                ranges.push(oldRanges[oldRangeCtr]);
                oldRangeCtr++;
              } else if (
                oldRanges[oldRangeCtr].length.gt(
                  tierRanges[tierRangeCtr].length,
                )
              ) {
                oldRanges[oldRangeCtr].length = oldRanges[
                  oldRangeCtr
                ].length.sub(tierRanges[tierRangeCtr].length);

                ranges.push(
                  new AmountRange({
                    amount: oldRanges[oldRangeCtr].amount.add(toAdd),
                    length: tierRanges[tierRangeCtr].length,
                  }),
                );

                tierRangeCtr += 1;
                // dont increment oldRangeCtr since i still have length to give
              } else if (
                tierRanges[tierRangeCtr].length.gt(
                  oldRanges[oldRangeCtr].length,
                )
              ) {
                tierRanges[tierRangeCtr].length = tierRanges[
                  tierRangeCtr
                ].length.sub(oldRanges[oldRangeCtr].length);

                ranges.push(
                  new AmountRange({
                    amount: oldRanges[oldRangeCtr].amount.add(toAdd),
                    length: oldRanges[oldRangeCtr].length,
                  }),
                );

                oldRangeCtr += 1;
                // dont increment tierRangeCtr since they still have length to give
              } else if (
                tierRanges[tierRangeCtr].length.eq(
                  oldRanges[oldRangeCtr].length,
                )
              ) {
                ranges.push(
                  new AmountRange({
                    amount: oldRanges[oldRangeCtr].amount.add(toAdd),
                    length: oldRanges[oldRangeCtr].length,
                  }),
                );
                // Move them both in this degen case
                oldRangeCtr++;
                tierRangeCtr++;
              }
            }
          }
        });
        console.log('Ranges');
        config.amountRanges = ranges;
      });

      winnerLimit = new WinnerLimit({
        type: WinnerLimitType.Capped,
        usize: new BN(attributes.winnersCount),
      });
      if (
        attributes.participationNFT &&
        attributes.participationNFT.participationConfig
      ) {
        attributes.participationNFT.participationConfig.fixedPrice = new BN(
          toLamports(attributes.participationFixedPrice, mint) || 0,
        );
      }
      console.log('Tiered settings', tieredAttributes.items);
    }

    const auctionSettings: IPartialCreateAuctionArgs = {
      winners: winnerLimit,
      endAuctionAt: new BN(
        (attributes.auctionDuration || 0) *
          (attributes.auctionDurationType == 'days'
            ? 60 * 60 * 24 // 1 day in seconds
            : attributes.auctionDurationType == 'hours'
            ? 60 * 60 // 1 hour in seconds
            : 60), // 1 minute in seconds
      ), // endAuctionAt is actually auction duration, poorly named, in seconds
      auctionGap: new BN(
        (attributes.gapTime || 0) *
          (attributes.gapTimeType == 'days'
            ? 60 * 60 * 24 // 1 day in seconds
            : attributes.gapTimeType == 'hours'
            ? 60 * 60 // 1 hour in seconds
            : 60), // 1 minute in seconds
      ),
      priceFloor: new PriceFloor({
        type: attributes.priceFloor
          ? PriceFloorType.Minimum
          : PriceFloorType.None,
        minPrice: new BN((attributes.priceFloor || 0) * LAMPORTS_PER_SOL),
      }),
      tokenMint: QUOTE_MINT.toBase58(),
      gapTickSizePercentage: attributes.tickSizeEndingPhase || null,
      tickSize: attributes.priceTick
        ? new BN(attributes.priceTick * LAMPORTS_PER_SOL)
        : null,
      instantSalePrice: attributes.instantSalePrice
        ? new BN((attributes.instantSalePrice || 0) * LAMPORTS_PER_SOL)
        : null,
      name: null,
    };

    const _auctionObj = await createAuctionManager(
      connection,
      wallet,
      whitelistedCreatorsByCreator,
      auctionSettings,
      attributes.category === AuctionCategory.Open
        ? []
        : attributes.category !== AuctionCategory.Tiered
        ? attributes.items
        : tieredAttributes.items,
      attributes.category === AuctionCategory.Open
        ? attributes.items[0]
        : attributes.participationNFT,
      QUOTE_MINT.toBase58(),
    );
    setAuctionObj(_auctionObj);
  };

  const categoryStep = (
    <CategoryStep
      confirm={(category: AuctionCategory) => {
        setAttributes({
          ...attributes,
          category,
        });
        gotoNextStep();
      }}
    />
  );

  const copiesStep = (
    <CopiesStep
      attributes={attributes}
      setAttributes={setAttributes}
      confirm={() => gotoNextStep()}
    />
  );

  const winnersStep = (
    <NumberOfWinnersStep
      attributes={attributes}
      setAttributes={setAttributes}
      confirm={() => gotoNextStep()}
    />
  );

  const typeStep = (
    <SaleTypeStep
      attributes={attributes}
      setAttributes={setAttributes}
      confirm={() => gotoNextStep()}
    />
  );

  const priceStep = (
    <PriceStep
      attributes={attributes}
      setAttributes={setAttributes}
      confirm={() => gotoNextStep()}
    />
  );

  const initialStep = (
    <InitialPhaseStep
      attributes={attributes}
      setAttributes={setAttributes}
      confirm={() => gotoNextStep()}
    />
  );

  const endingStep = (
    <EndingPhaseStep
      attributes={attributes}
      setAttributes={setAttributes}
      confirm={() => gotoNextStep()}
    />
  );

  const participationStep = (
    <ParticipationStep
      attributes={attributes}
      setAttributes={setAttributes}
      confirm={() => gotoNextStep()}
    />
  );

  const tierTableStep = (
    <TierTableStep
      attributes={tieredAttributes}
      setAttributes={setTieredAttributes}
      maxWinners={attributes.winnersCount}
      confirm={() => gotoNextStep()}
    />
  );

  const reviewStep = (
    <ReviewStep
      attributes={attributes}
      setAttributes={setAttributes}
      confirm={() => {
        setStepsVisible(false);
        gotoNextStep();
      }}
      connection={connection}
    />
  );

  const waitStep = (
    <WaitingStep createAuction={createAuction} confirm={() => gotoNextStep()} />
  );

  const congratsStep = <Congrats auction={auctionObj} />;

  const stepsByCategory = {
    [AuctionCategory.Limited]: [
      ['Category', categoryStep],
      ['Copies', copiesStep],
      ['Sale Type', typeStep],
      ['Price', priceStep],
      ['Initial Phase', initialStep],
      ['Ending Phase', endingStep],
      ['Participation NFT', participationStep],
      ['Review', reviewStep],
      ['Publish', waitStep],
      [undefined, congratsStep],
    ],
    [AuctionCategory.Single]: [
      ['Category', categoryStep],
      ['Copies', copiesStep],
      ['Price', priceStep],
      ['Initial Phase', initialStep],
      ['Ending Phase', endingStep],
      ['Participation NFT', participationStep],
      ['Review', reviewStep],
      ['Publish', waitStep],
      [undefined, congratsStep],
    ],
    [AuctionCategory.Open]: [
      ['Category', categoryStep],
      ['Copies', copiesStep],
      ['Price', priceStep],
      ['Initial Phase', initialStep],
      ['Ending Phase', endingStep],
      ['Review', reviewStep],
      ['Publish', waitStep],
      [undefined, congratsStep],
    ],
    [AuctionCategory.Tiered]: [
      ['Category', categoryStep],
      ['Winners', winnersStep],
      ['Tiers', tierTableStep],
      ['Price', priceStep],
      ['Initial Phase', initialStep],
      ['Ending Phase', endingStep],
      ['Participation NFT', participationStep],
      ['Review', reviewStep],
      ['Publish', waitStep],
      [undefined, congratsStep],
    ],
  };

  return (
    <>
      <Row style={{ paddingTop: 50 }}>
        {stepsVisible && (
          <Col span={24} md={4}>
            <Steps
              progressDot
              direction={width < 768 ? 'horizontal' : 'vertical'}
              current={step}
              style={{
                width: 'fit-content',
                margin: '0 auto 30px auto',
                overflowX: 'auto',
                maxWidth: '100%',
              }}
            >
              {stepsByCategory[attributes.category]
                .filter(_ => !!_[0])
                .map((step, idx) => (
                  <Step title={step[0]} key={idx} />
                ))}
            </Steps>
          </Col>
        )}
        <Col span={24} {...(stepsVisible ? { md: 20 } : { md: 24 })}>
          {stepsByCategory[attributes.category][step][1]}
          {0 < step && stepsVisible && (
            <div style={{ margin: 'auto', width: 'fit-content' }}>
              <Button onClick={() => gotoNextStep(step - 1)}>Back</Button>
            </div>
          )}
        </Col>
      </Row>
    </>
  );
};

const CategoryStep = (props: {
  confirm: (category: AuctionCategory) => void;
}) => {
  const { width } = useWindowDimensions();
  return (
    <>
      <Row className="call-to-action">
        <h2>List an item</h2>
        <p>
          First time listing on Metaplex? <a>Read our sellers' guide.</a>
        </p>
      </Row>
      <Row justify={width < 768 ? 'center' : 'start'}>
        <Col>
          <Row>
            <Button
              className="type-btn"
              size="large"
              onClick={() => props.confirm(AuctionCategory.Limited)}
            >
              <div>
                <div>Limited Edition</div>
                <div className="type-btn-description">
                  Sell a limited copy or copies of a single Master NFT
                </div>
              </div>
            </Button>
          </Row>
          <Row>
            <Button
              className="type-btn"
              size="large"
              onClick={() => props.confirm(AuctionCategory.Open)}
            >
              <div>
                <div>Open Edition</div>
                <div className="type-btn-description">
                  Sell unlimited copies of a single Master NFT
                </div>
              </div>
            </Button>
          </Row>
          <Row>
            <Button
              className="type-btn"
              size="large"
              onClick={() => props.confirm(AuctionCategory.Tiered)}
            >
              <div>
                <div>Tiered Auction</div>
                <div className="type-btn-description">
                  Participants get unique rewards based on their leaderboard
                  rank
                </div>
              </div>
            </Button>
          </Row>
          <Row>
            <Button
              className="type-btn"
              size="large"
              onClick={() => props.confirm(AuctionCategory.Single)}
            >
              <div>
                <div>Sell an Existing Item</div>
                <div className="type-btn-description">
                  Sell an existing item in your NFT collection, including Master
                  NFTs
                </div>
              </div>
            </Button>
          </Row>
        </Col>
      </Row>
    </>
  );
};

const CopiesStep = (props: {
  attributes: AuctionState;
  setAttributes: (attr: AuctionState) => void;
  confirm: () => void;
}) => {
  let artistFilter = (i: SafetyDepositDraft) =>
    !(i.metadata.info.data.creators || []).find((c: Creator) => !c.verified);
  let filter: (i: SafetyDepositDraft) => boolean = (i: SafetyDepositDraft) =>
    true;
  if (props.attributes.category === AuctionCategory.Limited) {
    filter = (i: SafetyDepositDraft) =>
      !!i.masterEdition && !!i.masterEdition.info.maxSupply;
  } else if (props.attributes.category === AuctionCategory.Open) {
    filter = (i: SafetyDepositDraft) =>
      !!(
        i.masterEdition &&
        (i.masterEdition.info.maxSupply === undefined ||
          i.masterEdition.info.maxSupply === null)
      );
  }

  let overallFilter = (i: SafetyDepositDraft) => filter(i) && artistFilter(i);

  return (
    <>
      <Row className="call-to-action" style={{ marginBottom: 0 }}>
        <h2>Select which item to sell</h2>
        <p style={{ fontSize: '1.2rem' }}>
          Select the item(s) that you want to list.
        </p>
      </Row>
      <Row className="content-action">
        <Col xl={24}>
          <ArtSelector
            filter={overallFilter}
            selected={props.attributes.items}
            setSelected={items => {
              props.setAttributes({ ...props.attributes, items });
            }}
            allowMultiple={false}
          >
            Select NFT
          </ArtSelector>
          {props.attributes.category === AuctionCategory.Limited && (
            <label className="action-field">
              <span className="field-title">
                How many copies do you want to create?
              </span>
              <span className="field-info">
                Each copy will be given unique edition number e.g. 1 of 30
              </span>
              <Input
                autoFocus
                className="input"
                placeholder="Enter number of copies sold"
                allowClear
                onChange={info =>
                  props.setAttributes({
                    ...props.attributes,
                    editions: parseInt(info.target.value),
                  })
                }
              />
            </label>
          )}
        </Col>
      </Row>
      <Row>
        <Button
          type="primary"
          size="large"
          onClick={() => {
            props.confirm();
          }}
          className="action-btn"
        >
          Continue to Terms
        </Button>
      </Row>
    </>
  );
};

const NumberOfWinnersStep = (props: {
  attributes: AuctionState;
  setAttributes: (attr: AuctionState) => void;
  confirm: () => void;
}) => {
  return (
    <>
      <Row className="call-to-action">
        <h2>Tiered Auction</h2>
        <p>Create a Tiered Auction</p>
      </Row>
      <Row className="content-action">
        <Col className="section" xl={24}>
          <label className="action-field">
            <span className="field-title">
              How many participants can win the auction?
            </span>
            <span className="field-info">
              This is the number of spots in the leaderboard.
            </span>
            <Input
              type="number"
              autoFocus
              className="input"
              placeholder="Number of spots in the leaderboard"
              onChange={info =>
                props.setAttributes({
                  ...props.attributes,
                  winnersCount: parseInt(info.target.value),
                })
              }
            />
          </label>
        </Col>
      </Row>
      <Row>
        <Button
          type="primary"
          size="large"
          onClick={props.confirm}
          className="action-btn"
        >
          Continue
        </Button>
      </Row>
    </>
  );
};

const SaleTypeStep = (props: {
  attributes: AuctionState;
  setAttributes: (attr: AuctionState) => void;
  confirm: () => void;
}) => {
  return (
    <>
      <Row className="call-to-action">
        <h2>Sale Type</h2>
        <p>Sell a limited copy or copies of a single Master NFT.</p>
      </Row>
      <Row className="content-action">
        <Col className="section" xl={24}>
          <label className="action-field">
            <span className="field-title">
              How do you want to sell your NFT(s)?
            </span>
            <Radio.Group
              defaultValue={props.attributes.saleType}
              onChange={info =>
                props.setAttributes({
                  ...props.attributes,
                  saleType: info.target.value,
                })
              }
            >
              <Radio className="radio-field" value="auction">
                Auction
              </Radio>
              <div className="radio-subtitle">
                Allow bidding on your NFT(s).
              </div>
            </Radio.Group>
            <Radio.Group
              defaultValue={props.attributes.saleType}
              onChange={info =>
                props.setAttributes({
                  ...props.attributes,
                  saleType: info.target.value,
                })
              }
            >
              <Radio className="radio-field" value="auction">
                Instant Sale
              </Radio>
              <div className="radio-subtitle">
                Instant purchase and redemption of your NFT.
              </div>
            </Radio.Group>
          </label>
        </Col>
      </Row>
      <Row>
        <Button
          type="primary"
          size="large"
          onClick={props.confirm}
          className="action-btn"
        >
          Continue
        </Button>
      </Row>
    </>
  );
};

const PriceStep = (props: {
  attributes: AuctionState;
  setAttributes: (attr: AuctionState) => void;
  confirm: () => void;
}) => {
  return (
    <>
      {props.attributes.saleType === 'auction' ? (
        <PriceAuction {...props} />
      ) : (
        <PriceSale {...props} />
      )}
    </>
  );
};

const PriceSale = (props: {
  attributes: AuctionState;
  setAttributes: (attr: AuctionState) => void;
  confirm: () => void;
}) => {
  return (
    <>
      <Row className="call-to-action">
        <h2>Price</h2>
        <p>Set the fixed price for your instant sale.</p>
      </Row>
      <Row className="content-action">
        <label className="action-field">
          <span className="field-title">Sale price</span>
          <span className="field-info">
            This is the price of purchasing the item(s).
          </span>
          <Input
            type="number"
            min={0}
            autoFocus
            className="input"
            placeholder="Price"
            prefix="◎"
            suffix="SOL"
            onChange={info =>
              props.setAttributes({
                ...props.attributes,
                priceFloor: parseFloat(info.target.value),
                instantSalePrice: parseFloat(info.target.value),
              })
            }
          />
        </label>
      </Row>
      <Row>
        <Button
          type="primary"
          size="large"
          onClick={props.confirm}
          className="action-btn"
        >
          Continue
        </Button>
      </Row>
    </>
  );
};

const PriceAuction = (props: {
  attributes: AuctionState;
  setAttributes: (attr: AuctionState) => void;
  confirm: () => void;
}) => {
  return (
    <>
      <Row className="call-to-action">
        <h2>Price</h2>
        <p>Set the price for your auction.</p>
      </Row>
      <Row className="content-action">
        <Col className="section" xl={24}>
          {props.attributes.category === AuctionCategory.Open && (
            <label className="action-field">
              <span className="field-title">Price</span>
              <span className="field-info">
                This is the fixed price that everybody will pay for your
                Participation NFT.
              </span>
              <Input
                type="number"
                min={0}
                autoFocus
                className="input"
                placeholder="Fixed Price"
                prefix="◎"
                suffix="SOL"
                onChange={info =>
                  props.setAttributes({
                    ...props.attributes,
                    // Do both, since we know this is the only item being sold.
                    participationFixedPrice: parseFloat(info.target.value),
                    priceFloor: parseFloat(info.target.value),
                  })
                }
              />
            </label>
          )}
          {props.attributes.category !== AuctionCategory.Open && (
            <label className="action-field">
              <span className="field-title">Price Floor</span>
              <span className="field-info">
                This is the starting bid price for your auction.
              </span>
              <Input
                type="number"
                min={0}
                autoFocus
                className="input"
                placeholder="Price"
                prefix="◎"
                suffix="SOL"
                onChange={info =>
                  props.setAttributes({
                    ...props.attributes,
                    priceFloor: parseFloat(info.target.value),
                  })
                }
              />
            </label>
          )}
          <label className="action-field">
            <span className="field-title">Tick Size</span>
            <span className="field-info">
              All bids must fall within this price increment.
            </span>
            <Input
              type="number"
              min={0}
              className="input"
              placeholder="Tick size in SOL"
              prefix="◎"
              suffix="SOL"
              onChange={info =>
                props.setAttributes({
                  ...props.attributes,
                  priceTick: parseFloat(info.target.value),
                })
              }
            />
          </label>
        </Col>
      </Row>
      <Row>
        <Button
          type="primary"
          size="large"
          onClick={props.confirm}
          className="action-btn"
        >
          Continue
        </Button>
      </Row>
    </>
  );
};

const InitialPhaseStep = (props: {
  attributes: AuctionState;
  setAttributes: (attr: AuctionState) => void;
  confirm: () => void;
}) => {
  const [startNow, setStartNow] = useState<boolean>(true);
  const [listNow, setListNow] = useState<boolean>(true);

  const [saleMoment, setSaleMoment] = useState<moment.Moment | undefined>(
    props.attributes.startSaleTS
      ? moment.unix(props.attributes.startSaleTS)
      : undefined,
  );
  const [listMoment, setListMoment] = useState<moment.Moment | undefined>(
    props.attributes.startListTS
      ? moment.unix(props.attributes.startListTS)
      : undefined,
  );

  useEffect(() => {
    props.setAttributes({
      ...props.attributes,
      startSaleTS: saleMoment && saleMoment.unix(),
    });
  }, [saleMoment]);

  useEffect(() => {
    props.setAttributes({
      ...props.attributes,
      startListTS: listMoment && listMoment.unix(),
    });
  }, [listMoment]);

  useEffect(() => {
    if (startNow) {
      setSaleMoment(undefined);
      setListNow(true);
    } else {
      setSaleMoment(moment());
    }
  }, [startNow]);

  useEffect(() => {
    if (listNow) setListMoment(undefined);
    else setListMoment(moment());
  }, [listNow]);

  return (
    <>
      <Row className="call-to-action">
        <h2>Initial Phase</h2>
        <p>Set the terms for your {props.attributes.saleType}.</p>
      </Row>
      <Row className="content-action">
        <Col className="section" xl={24}>
          <label className="action-field">
            <span className="field-title">
              When do you want the {props.attributes.saleType} to begin?
            </span>
            <Radio.Group
              defaultValue="now"
              onChange={info => setStartNow(info.target.value === 'now')}
            >
              <Radio className="radio-field" value="now">
                Immediately
              </Radio>
              <div className="radio-subtitle">
                Participants can buy the NFT as soon as you finish setting up
                the auction.
              </div>
              <Radio className="radio-field" value="later">
                At a specified date
              </Radio>
              <div className="radio-subtitle">
                Participants can start buying the NFT at a specified date.
              </div>
            </Radio.Group>
          </label>

          {!startNow && (
            <>
              <label className="action-field">
                <span className="field-title">
                  {capitalize(props.attributes.saleType)} Start Date
                </span>
                {saleMoment && (
                  <DateTimePicker
                    momentObj={saleMoment}
                    setMomentObj={setSaleMoment}
                    datePickerProps={{
                      disabledDate: (current: moment.Moment) =>
                        current && current < moment().endOf('day'),
                    }}
                  />
                )}
              </label>

              <label className="action-field">
                <span className="field-title">
                  When do you want the listing to go live?
                </span>
                <Radio.Group
                  defaultValue="now"
                  onChange={info => setListNow(info.target.value === 'now')}
                >
                  <Radio
                    className="radio-field"
                    value="now"
                    defaultChecked={true}
                  >
                    Immediately
                  </Radio>
                  <div className="radio-subtitle">
                    Participants will be able to view the listing with a
                    countdown to the start date as soon as you finish setting up
                    the sale.
                  </div>
                  <Radio className="radio-field" value="later">
                    At a specified date
                  </Radio>
                  <div className="radio-subtitle">
                    Participants will be able to view the listing with a
                    countdown to the start date at the specified date.
                  </div>
                </Radio.Group>
              </label>

              {!listNow && (
                <label className="action-field">
                  <span className="field-title">Preview Start Date</span>
                  {listMoment && (
                    <DateTimePicker
                      momentObj={listMoment}
                      setMomentObj={setListMoment}
                      datePickerProps={{
                        disabledDate: (current: moment.Moment) =>
                          current &&
                          saleMoment &&
                          (current < moment().endOf('day') ||
                            current > saleMoment),
                      }}
                    />
                  )}
                </label>
              )}
            </>
          )}
        </Col>
      </Row>
      <Row>
        <Button
          type="primary"
          size="large"
          onClick={props.confirm}
          className="action-btn"
        >
          Continue
        </Button>
      </Row>
    </>
  );
};

const EndingPhaseStep = (props: {
  attributes: AuctionState;
  setAttributes: (attr: AuctionState) => void;
  confirm: () => void;
}) => {
  return (
    <>
      {props.attributes.saleType === 'auction' ? (
        <EndingPhaseAuction {...props} />
      ) : (
        <EndingPhaseSale {...props} />
      )}
    </>
  );
};

const EndingPhaseAuction = (props: {
  attributes: AuctionState;
  setAttributes: (attr: AuctionState) => void;
  confirm: () => void;
}) => {
  return (
    <>
      <Row className="call-to-action">
        <h2>Ending Phase</h2>
        <p>Set the terms for your auction.</p>
      </Row>
      <Row className="content-action">
        <Col className="section" xl={24}>
          <div className="action-field">
            <span className="field-title">
              {props.attributes.saleType == 'auction' ? 'Auction' : 'Sale'}{' '}
              Duration
            </span>
            <span className="field-info">
              This is how long the auction will last for.
            </span>
            <Input
              addonAfter={
                <Select
                  defaultValue={props.attributes.auctionDurationType}
                  onChange={value =>
                    props.setAttributes({
                      ...props.attributes,
                      auctionDurationType: value,
                    })
                  }
                >
                  <Option value="minutes">Minutes</Option>
                  <Option value="hours">Hours</Option>
                  <Option value="days">Days</Option>
                </Select>
              }
              autoFocus
              type="number"
              className="input"
              placeholder="Set the auction duration"
              onChange={info =>
                props.setAttributes({
                  ...props.attributes,
                  auctionDuration: parseInt(info.target.value),
                })
              }
            />
          </div>

          {props.attributes.saleType == 'auction' && (
            <>
              <div className="action-field">
                <span className="field-title">Gap Time</span>
                <span className="field-info">
                  The final phase of the auction will begin when there is this
                  much time left on the countdown. Any bids placed during the
                  final phase will extend the end time by this same duration.
                </span>
                <Input
                  addonAfter={
                    <Select
                      defaultValue={props.attributes.gapTimeType}
                      onChange={value =>
                        props.setAttributes({
                          ...props.attributes,
                          gapTimeType: value,
                        })
                      }
                    >
                      <Option value="minutes">Minutes</Option>
                      <Option value="hours">Hours</Option>
                      <Option value="days">Days</Option>
                    </Select>
                  }
                  type="number"
                  className="input"
                  placeholder="Set the gap time"
                  onChange={info =>
                    props.setAttributes({
                      ...props.attributes,
                      gapTime: parseInt(info.target.value),
                    })
                  }
                />
              </div>

              <label className="action-field">
                <span className="field-title">Tick Size for Ending Phase</span>
                <span className="field-info">
                  In order for winners to move up in the auction, they must
                  place a bid that’s at least this percentage higher than the
                  next highest bid.
                </span>
                <Input
                  type="number"
                  className="input"
                  placeholder="Percentage"
                  suffix="%"
                  onChange={info =>
                    props.setAttributes({
                      ...props.attributes,
                      tickSizeEndingPhase: parseInt(info.target.value),
                    })
                  }
                />
              </label>
            </>
          )}
        </Col>
      </Row>
      <Row>
        <Button
          type="primary"
          size="large"
          onClick={props.confirm}
          className="action-btn"
        >
          Continue
        </Button>
      </Row>
    </>
  );
};

const EndingPhaseSale = (props: {
  attributes: AuctionState;
  setAttributes: (attr: AuctionState) => void;
  confirm: () => void;
}) => {
  const startMoment = props.attributes.startSaleTS
    ? moment.unix(props.attributes.startSaleTS)
    : moment();
  const [untilSold, setUntilSold] = useState<boolean>(true);
  const [endMoment, setEndMoment] = useState<moment.Moment | undefined>(
    props.attributes.endTS ? moment.unix(props.attributes.endTS) : undefined,
  );

  useEffect(() => {
    props.setAttributes({
      ...props.attributes,
      endTS: endMoment && endMoment.unix(),
    });
  }, [endMoment]);

  useEffect(() => {
    if (untilSold) setEndMoment(undefined);
    else setEndMoment(startMoment);
  }, [untilSold]);

  return (
    <>
      <Row className="call-to-action">
        <h2>Ending Phase</h2>
        <p>Set the terms for your sale.</p>
      </Row>
      <Row className="content-action">
        <Col className="section" xl={24}>
          <label className="action-field">
            <span className="field-title">
              When do you want the sale to end?
            </span>
            <Radio.Group
              defaultValue="now"
              onChange={info => setUntilSold(info.target.value === 'now')}
            >
              <Radio className="radio-field" value="now">
                Until sold
              </Radio>
              <div className="radio-subtitle">
                The sale will end once the supply goes to zero.
              </div>
              <Radio className="radio-field" value="later">
                At a specified date
              </Radio>
              <div className="radio-subtitle">
                The sale will end at this date, regardless if there is remaining
                supply.
              </div>
            </Radio.Group>
          </label>

          {!untilSold && (
            <label className="action-field">
              <span className="field-title">End Date</span>
              {endMoment && (
                <DateTimePicker
                  momentObj={endMoment}
                  setMomentObj={setEndMoment}
                  datePickerProps={{
                    disabledDate: (current: moment.Moment) =>
                      current && current < startMoment,
                  }}
                />
              )}
            </label>
          )}
        </Col>
      </Row>
      <Row>
        <Button
          type="primary"
          size="large"
          onClick={props.confirm}
          className="action-btn"
        >
          Continue
        </Button>
      </Row>
    </>
  );
};

const TierTableStep = (props: {
  attributes: TieredAuctionState;
  setAttributes: (attr: TieredAuctionState) => void;
  maxWinners: number;
  confirm: () => void;
}) => {
  const newImmutableTiers = (tiers: Tier[]) => {
    return tiers.map(wc => ({
      items: [...wc.items.map(it => ({ ...it }))],
      winningSpots: [...wc.winningSpots],
    }));
  };
  let artistFilter = (i: SafetyDepositDraft) =>
    !(i.metadata.info.data.creators || []).find((c: Creator) => !c.verified);
  const options: { label: string; value: number }[] = [];
  for (let i = 0; i < props.maxWinners; i++) {
    options.push({ label: `Winner ${i + 1}`, value: i });
  }
  return (
    <>
      <Row className="call-to-action">
        <h2>Add Winning Tiers and Their Prizes</h2>
        <p>
          Each row represents a tier. You can choose which winning spots get
          which tiers.
        </p>
      </Row>
      {props.attributes.tiers.map((wcg, configIndex) => (
        <Row className="content-action" key={configIndex}>
          <Col xl={24}>
            <h3>Tier #{configIndex + 1} Basket</h3>
          </Col>

          <Checkbox.Group
            options={options}
            onChange={value => {
              const newTiers = newImmutableTiers(props.attributes.tiers);
              const myNewTier = newTiers[configIndex];
              myNewTier.winningSpots = value.map(i => i.valueOf() as number);

              props.setAttributes({
                ...props.attributes,
                tiers: newTiers,
              });
            }}
          />

          {wcg.items.map((i, itemIndex) => (
            <Col className="section" xl={8} key={itemIndex}>
              <Card>
                <ArtSelector
                  filter={artistFilter}
                  selected={
                    (i as TierDummyEntry).safetyDepositBoxIndex !== undefined
                      ? [
                          props.attributes.items[
                            (i as TierDummyEntry).safetyDepositBoxIndex
                          ],
                        ]
                      : []
                  }
                  setSelected={items => {
                    const newItems = [
                      ...props.attributes.items.map(it => ({ ...it })),
                    ];

                    const newTiers = newImmutableTiers(props.attributes.tiers);
                    if (items[0]) {
                      const existing = props.attributes.items.find(it =>
                        it.metadata.pubkey === items[0].metadata.pubkey,
                      );
                      if (!existing) newItems.push(items[0]);
                      const index = newItems.findIndex(it =>
                        it.metadata.pubkey === items[0].metadata.pubkey,
                      );

                      const myNewTier = newTiers[configIndex].items[itemIndex];
                      myNewTier.safetyDepositBoxIndex = index;
                      if (
                        items[0].masterEdition &&
                        items[0].masterEdition.info.key ==
                          MetadataKey.MasterEditionV1
                      ) {
                        myNewTier.winningConfigType =
                          WinningConfigType.PrintingV1;
                      } else if (
                        items[0].masterEdition &&
                        items[0].masterEdition.info.key ==
                          MetadataKey.MasterEditionV2
                      ) {
                        myNewTier.winningConfigType =
                          WinningConfigType.PrintingV2;
                      } else {
                        myNewTier.winningConfigType =
                          WinningConfigType.TokenOnlyTransfer;
                      }
                      myNewTier.amount = 1;
                    } else if (
                      (i as TierDummyEntry).safetyDepositBoxIndex !== undefined
                    ) {
                      const myNewTier = newTiers[configIndex];
                      myNewTier.items.splice(itemIndex, 1);
                      if (myNewTier.items.length === 0)
                        newTiers.splice(configIndex, 1);
                      const othersWithSameItem = newTiers.find(c =>
                        c.items.find(
                          it =>
                            it.safetyDepositBoxIndex ===
                            (i as TierDummyEntry).safetyDepositBoxIndex,
                        ),
                      );

                      if (!othersWithSameItem) {
                        for (
                          let j =
                            (i as TierDummyEntry).safetyDepositBoxIndex + 1;
                          j < props.attributes.items.length;
                          j++
                        ) {
                          newTiers.forEach(c =>
                            c.items.forEach(it => {
                              if (it.safetyDepositBoxIndex === j)
                                it.safetyDepositBoxIndex--;
                            }),
                          );
                        }
                        newItems.splice(
                          (i as TierDummyEntry).safetyDepositBoxIndex,
                          1,
                        );
                      }
                    }

                    props.setAttributes({
                      ...props.attributes,
                      items: newItems,
                      tiers: newTiers,
                    });
                  }}
                  allowMultiple={false}
                >
                  Select item
                </ArtSelector>

                {(i as TierDummyEntry).winningConfigType !== undefined && (
                  <>
                    <Select
                      defaultValue={(i as TierDummyEntry).winningConfigType}
                      style={{ width: 120 }}
                      onChange={value => {
                        const newTiers = newImmutableTiers(
                          props.attributes.tiers,
                        );

                        const myNewTier =
                          newTiers[configIndex].items[itemIndex];

                        // Legacy hack...
                        if (
                          value == WinningConfigType.PrintingV2 &&
                          myNewTier.safetyDepositBoxIndex &&
                          props.attributes.items[
                            myNewTier.safetyDepositBoxIndex
                          ].masterEdition?.info.key ==
                            MetadataKey.MasterEditionV1
                        ) {
                          value = WinningConfigType.PrintingV1;
                        }
                        myNewTier.winningConfigType = value;
                        props.setAttributes({
                          ...props.attributes,
                          tiers: newTiers,
                        });
                      }}
                    >
                      <Option value={WinningConfigType.FullRightsTransfer}>
                        Full Rights Transfer
                      </Option>
                      <Option value={WinningConfigType.TokenOnlyTransfer}>
                        Token Only Transfer
                      </Option>
                      <Option value={WinningConfigType.PrintingV2}>
                        Printing V2
                      </Option>

                      <Option value={WinningConfigType.PrintingV1}>
                        Printing V1
                      </Option>
                    </Select>

                    {((i as TierDummyEntry).winningConfigType ===
                      WinningConfigType.PrintingV1 ||
                      (i as TierDummyEntry).winningConfigType ===
                        WinningConfigType.PrintingV2) && (
                      <label className="action-field">
                        <span className="field-title">
                          How many copies do you want to create for each winner?
                          If you put 2, then each winner will get 2 copies.
                        </span>
                        <span className="field-info">
                          Each copy will be given unique edition number e.g. 1
                          of 30
                        </span>
                        <Input
                          autoFocus
                          className="input"
                          placeholder="Enter number of copies sold"
                          allowClear
                          onChange={info => {
                            const newTiers = newImmutableTiers(
                              props.attributes.tiers,
                            );

                            const myNewTier =
                              newTiers[configIndex].items[itemIndex];
                            myNewTier.amount = parseInt(info.target.value);
                            props.setAttributes({
                              ...props.attributes,
                              tiers: newTiers,
                            });
                          }}
                        />
                      </label>
                    )}
                  </>
                )}
              </Card>
            </Col>
          ))}
          <Col xl={4}>
            <Button
              type="primary"
              size="large"
              onClick={() => {
                const newTiers = newImmutableTiers(props.attributes.tiers);
                const myNewTier = newTiers[configIndex];
                myNewTier.items.push({});
                props.setAttributes({
                  ...props.attributes,
                  tiers: newTiers,
                });
              }}
              className="action-btn"
            >
              <PlusCircleOutlined />
            </Button>
          </Col>
        </Row>
      ))}
      <Row>
        <Col xl={24}>
          <Button
            type="primary"
            size="large"
            onClick={() => {
              const newTiers = newImmutableTiers(props.attributes.tiers);
              newTiers.push({ items: [], winningSpots: [] });
              props.setAttributes({
                ...props.attributes,
                tiers: newTiers,
              });
            }}
            className="action-btn"
          >
            <PlusCircleOutlined />
          </Button>
        </Col>
      </Row>
      <Row>
        <Button
          type="primary"
          size="large"
          onClick={props.confirm}
          className="action-btn"
        >
          Continue to Review
        </Button>
      </Row>
    </>
  );
};

const ParticipationStep = (props: {
  attributes: AuctionState;
  setAttributes: (attr: AuctionState) => void;
  confirm: () => void;
}) => {
  return (
    <>
      <Row className="call-to-action">
        <h2>Participation NFT</h2>
        <p>
          Provide NFT that will be awarded as an Open Edition NFT for auction
          participation.
        </p>
      </Row>
      <Row className="content-action">
        <Col className="section" xl={24}>
          <ArtSelector
            filter={(i: SafetyDepositDraft) =>
              !!i.masterEdition && i.masterEdition.info.maxSupply === undefined
            }
            selected={
              props.attributes.participationNFT
                ? [props.attributes.participationNFT]
                : []
            }
            setSelected={items => {
              props.setAttributes({
                ...props.attributes,
                participationNFT: items[0],
              });
            }}
            allowMultiple={false}
          >
            Select Participation NFT
          </ArtSelector>
          <label className="action-field">
            <span className="field-title">Price</span>
            <span className="field-info">
              This is an optional fixed price that non-winners will pay for your
              Participation NFT.
            </span>
            <Input
              type="number"
              min={0}
              autoFocus
              className="input"
              placeholder="Fixed Price"
              prefix="◎"
              suffix="SOL"
              onChange={info =>
                props.setAttributes({
                  ...props.attributes,
                  participationFixedPrice: parseFloat(info.target.value),
                })
              }
            />
          </label>
        </Col>
      </Row>
      <Row>
        <Button
          type="primary"
          size="large"
          onClick={props.confirm}
          className="action-btn"
        >
          Continue to Review
        </Button>
      </Row>
    </>
  );
};

const ReviewStep = (props: {
  confirm: () => void;
  attributes: AuctionState;
  setAttributes: Function;
  connection: Connection;
}) => {
  const [cost, setCost] = useState(0);
  useEffect(() => {
    const rentCall = Promise.all([
      props.connection.getMinimumBalanceForRentExemption(MintLayout.span),
      props.connection.getMinimumBalanceForRentExemption(MAX_METADATA_LEN),
    ]);

    // TODO: add
  }, [setCost]);

  let item = props.attributes.items?.[0];

  return (
    <>
      <Row className="call-to-action">
        <h2>Review and list</h2>
        <p>Review your listing before publishing.</p>
      </Row>
      <Row className="content-action">
        <Col xl={12}>
          {item?.metadata.info && (
            <ArtCard pubkey={item.metadata.pubkey} small={true} />
          )}
        </Col>
        <Col className="section" xl={12}>
          <Statistic
            className="create-statistic"
            title="Copies"
            value={
              props.attributes.editions === undefined
                ? 'Unique'
                : props.attributes.editions
            }
          />
          {cost ? (
            <AmountLabel title="Cost to Create" amount={cost} />
          ) : (
            <Spin />
          )}
        </Col>
      </Row>
      <Row style={{ display: 'block' }}>
        <Divider />
        <Statistic
          className="create-statistic"
          title="Start date"
          value={
            props.attributes.startSaleTS
              ? moment
                  .unix(props.attributes.startSaleTS as number)
                  .format('dddd, MMMM Do YYYY, h:mm a')
              : 'Right after successfully published'
          }
        />
        <br />
        {props.attributes.startListTS && (
          <Statistic
            className="create-statistic"
            title="Listing go live date"
            value={moment
              .unix(props.attributes.startListTS as number)
              .format('dddd, MMMM Do YYYY, h:mm a')}
          />
        )}
        <Divider />
        <Statistic
          className="create-statistic"
          title="Sale ends"
          value={
            props.attributes.endTS
              ? moment
                  .unix(props.attributes.endTS as number)
                  .format('dddd, MMMM Do YYYY, h:mm a')
              : 'Until sold'
          }
        />
      </Row>
      <Row>
        <Button
          type="primary"
          size="large"
          onClick={() => {
            props.setAttributes({
              ...props.attributes,
              startListTS: props.attributes.startListTS || moment().unix(),
              startSaleTS: props.attributes.startSaleTS || moment().unix(),
            });
            props.confirm();
          }}
          className="action-btn"
        >
          Publish Auction
        </Button>
      </Row>
    </>
  );
};

const WaitingStep = (props: {
  createAuction: () => Promise<void>;
  confirm: () => void;
}) => {
  const [progress, setProgress] = useState<number>(0);

  useEffect(() => {
    const func = async () => {
      const inte = setInterval(
        () => setProgress(prog => Math.min(prog + 1, 99)),
        600,
      );
      await props.createAuction();
      clearInterval(inte);
      props.confirm();
    };
    func();
  }, []);

  return (
    <div
      style={{
        marginTop: 70,
        display: 'flex',
        flexDirection: 'column',
        alignItems: 'center',
      }}
    >
      <Progress type="circle" percent={progress} />
      <div className="waiting-title">
        Your creation is being listed with Metaplex...
      </div>
      <div className="waiting-subtitle">This can take up to 30 seconds.</div>
    </div>
  );
};

const Congrats = (props: {
  auction?: {
    vault: StringPublicKey;
    auction: StringPublicKey;
    auctionManager: StringPublicKey;
  };
}) => {
  const history = useHistory();

  const newTweetURL = () => {
    const params = {
      text: "I've created a new NFT auction on Metaplex, check it out!",
      url: `${
        window.location.origin
      }/#/auction/${props.auction?.auction.toString()}`,
      hashtags: 'NFT,Crypto,Metaplex',
      // via: "Metaplex",
      related: 'Metaplex,Solana',
    };
    const queryParams = new URLSearchParams(params).toString();
    return `https://twitter.com/intent/tweet?${queryParams}`;
  };

  return (
    <>
      <div
        style={{
          marginTop: 70,
          display: 'flex',
          flexDirection: 'column',
          alignItems: 'center',
        }}
      >
        <div className="waiting-title">
          Congratulations! Your auction is now live.
        </div>
        <div className="congrats-button-container">
          <Button
            className="metaplex-button"
            onClick={_ => window.open(newTweetURL(), '_blank')}
          >
            <span>Share it on Twitter</span>
            <span>&gt;</span>
          </Button>
          <Button
            className="metaplex-button"
            onClick={_ =>
              history.push(`/auction/${props.auction?.auction.toString()}`)
            }
          >
            <span>See it in your auctions</span>
            <span>&gt;</span>
          </Button>
        </div>
      </div>
      <Confetti />
    </>
  );
};<|MERGE_RESOLUTION|>--- conflicted
+++ resolved
@@ -37,14 +37,7 @@
 import { MintLayout } from '@solana/spl-token';
 import { useHistory, useParams } from 'react-router-dom';
 import { capitalize } from 'lodash';
-<<<<<<< HEAD
 import { WinningConfigType, AmountRange } from '../../models/metaplex';
-=======
-import {
-  WinningConfigType,
-  AmountRange,
-} from '../../models/metaplex';
->>>>>>> 81023eb3
 import moment from 'moment';
 import {
   createAuctionManager,
@@ -203,8 +196,8 @@
           item.winningConfigType =
             item.metadata.info.updateAuthority ===
             (wallet?.publicKey || SystemProgram.programId).toBase58()
-            ? WinningConfigType.FullRightsTransfer
-            : WinningConfigType.TokenOnlyTransfer;
+              ? WinningConfigType.FullRightsTransfer
+              : WinningConfigType.TokenOnlyTransfer;
         }
         item.amountRanges = [
           new AmountRange({
@@ -1519,12 +1512,12 @@
 
                     const newTiers = newImmutableTiers(props.attributes.tiers);
                     if (items[0]) {
-                      const existing = props.attributes.items.find(it =>
-                        it.metadata.pubkey === items[0].metadata.pubkey,
+                      const existing = props.attributes.items.find(
+                        it => it.metadata.pubkey === items[0].metadata.pubkey,
                       );
                       if (!existing) newItems.push(items[0]);
-                      const index = newItems.findIndex(it =>
-                        it.metadata.pubkey === items[0].metadata.pubkey,
+                      const index = newItems.findIndex(
+                        it => it.metadata.pubkey === items[0].metadata.pubkey,
                       );
 
                       const myNewTier = newTiers[configIndex].items[itemIndex];
