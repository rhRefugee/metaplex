--- conflicted
+++ resolved
@@ -27,13 +27,10 @@
   useConnection,
   useConnectionConfig,
   useMint,
-<<<<<<< HEAD
-=======
   AuctionState,
   StringPublicKey,
   toPublicKey,
   useMeta,
->>>>>>> f1962b5d
 } from '@oyster/common';
 import { useWallet } from '@solana/wallet-adapter-react';
 import { MintInfo } from '@solana/spl-token';
@@ -41,11 +38,8 @@
 import useWindowDimensions from '../../utils/layout';
 import { CheckOutlined } from '@ant-design/icons';
 import { ArtType } from '../../types';
-<<<<<<< HEAD
 import { MetaAvatar, MetaAvatarDetailed } from '../../components/MetaAvatar';
 import { AmountLabel } from '../../components/AmountLabel';
-=======
->>>>>>> f1962b5d
 import { ClickToCopy } from '../../components/ClickToCopy';
 
 export const AuctionItem = ({
@@ -95,6 +89,7 @@
   const [currentIndex, setCurrentIndex] = useState(0);
   const art = useArt(auction?.thumbnail.metadata.pubkey);
   const { ref, data } = useExtendedArt(auction?.thumbnail.metadata.pubkey);
+  const creators = useCreators(auction);
   const { pullAuctionPage } = useMeta();
   useEffect(() => {
     pullAuctionPage(id);
@@ -424,7 +419,6 @@
     };
     getTwitterHandle(connection, bidder);
   }, [bidderTwitterHandle]);
-<<<<<<< HEAD
   const { width } = useWindowDimensions();
   if (width < 768) {
     return (
@@ -441,80 +435,11 @@
               address={bidder}
             />
             {bidderTwitterHandle ? (
-=======
-
-  return (
-    <Row
-      style={{
-        width: '100%',
-        alignItems: 'center',
-        padding: '3px 0',
-        position: 'relative',
-        opacity: isActive ? undefined : 0.5,
-        ...(isme
-          ? {
-              backgroundColor: '#ffffff21',
-            }
-          : {}),
-      }}
-    >
-      {isCancelled && (
-        <div
-          style={{
-            position: 'absolute',
-            left: 0,
-            width: '100%',
-            height: 1,
-            background: 'grey',
-            top: 'calc(50% - 1px)',
-            zIndex: 2,
-          }}
-        />
-      )}
-      <Col
-        span={2}
-        style={{
-          textAlign: 'right',
-          paddingRight: 10,
-        }}
-      >
-        {!isCancelled && (
-          <div
-            style={{
-              opacity: 0.8,
-              fontWeight: 700,
-            }}
-          >
-            {isme && (
-              <>
-                <CheckOutlined />
-                &nbsp;
-              </>
-            )}
-            {index + 1}
-          </div>
-        )}
-      </Col>
-      <Col span={16}>
-        <Row>
-          <Identicon
-            style={{
-              width: 24,
-              height: 24,
-              marginRight: 10,
-              marginTop: 2,
-            }}
-            address={bidder}
-          />{' '}
-          {bidderTwitterHandle ? (
-            <Row className="pubkey-row">
->>>>>>> f1962b5d
               <a
                 target="_blank"
                 title={shortenAddress(bidder)}
                 href={`https://twitter.com/${bidderTwitterHandle}`}
               >{`@${bidderTwitterHandle}`}</a>
-<<<<<<< HEAD
             ) : (
               shortenAddress(bidder)
             )}
@@ -583,21 +508,6 @@
                 amount={formatTokenAmount(bid.info.lastBid, mint)}
               />
             </div>
-=======
-              <ClickToCopy
-                className="copy-pubkey"
-                copyText={bidder as string}
-              />
-            </Row>
-          ) : (
-            <Row className="pubkey-row">
-              {shortenAddress(bidder)}
-              <ClickToCopy
-                className="copy-pubkey"
-                copyText={bidder as string}
-              />
-            </Row>
->>>>>>> f1962b5d
           )}
         </Col>
         <Col span={8} style={{ opacity: 0.7 }}>
