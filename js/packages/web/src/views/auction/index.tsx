import React, { useEffect, useMemo, useState } from 'react';
import { useParams } from 'react-router-dom';
import { Button, Card, Carousel, Col, List, Row, Skeleton } from 'antd';
import { AuctionCard } from '../../components/AuctionCard';
import { Connection } from '@solana/web3.js';
import { AuctionViewItem } from '@oyster/common/dist/lib/models/metaplex/index';
import {
  AuctionView as Auction,
  useArt,
  useAuction,
  useBidsForAuction,
  useCreators,
  useExtendedArt,
} from '../../hooks';
import { ArtContent } from '../../components/ArtContent';

import { format } from 'timeago.js';

import {
  AuctionState,
  formatTokenAmount,
  Identicon,
  MetaplexModal,
  shortenAddress,
  StringPublicKey,
  toPublicKey,
  useConnection,
  useConnectionConfig,
  useMint,
} from '@oyster/common';
import { useWallet } from '@solana/wallet-adapter-react';
import { MintInfo } from '@solana/spl-token';
import { getHandleAndRegistryKey } from '@solana/spl-name-service';
import useWindowDimensions from '../../utils/layout';
import { CheckOutlined } from '@ant-design/icons';
import { ArtType } from '../../types';
<<<<<<< HEAD
import { MetaAvatar } from '../../components/MetaAvatar';
=======
import { MetaAvatar, MetaAvatarDetailed } from '../../components/MetaAvatar';
>>>>>>> 40441a37
import { AmountLabel } from '../../components/AmountLabel';

export const AuctionItem = ({
                              item,
                              index,
                              size,
                              active,
                            }: {
  item: AuctionViewItem;
  index: number;
  size: number;
  active?: boolean;
}) => {
  const id = item.metadata.pubkey;
  var style: React.CSSProperties = {
    transform:
      index === 0
        ? ''
        : `translate(${index * 15}px, ${-40 * index}px) scale(${Math.max(
          1 - 0.2 * index,
          0,
        )})`,
    transformOrigin: 'right bottom',
    position: index !== 0 ? 'absolute' : 'static',
    zIndex: -1 * index,
    marginLeft: size > 1 && index === 0 ? '0px' : 'auto',
    background: 'black',
    boxShadow: 'rgb(0 0 0 / 10%) 12px 2px 20px 14px',
    aspectRatio: '1/1',
  };
  return (
    <ArtContent
      pubkey={id}
      className="artwork-image stack-item"
      style={style}
      active={active}
      allowMeshRender={true}
    />
  );
};

export const AuctionView = () => {
  const { width } = useWindowDimensions();
  const { id } = useParams<{ id: string }>();
  const { env } = useConnectionConfig();
  const auction = useAuction(id);
  const [currentIndex, setCurrentIndex] = useState(0);
  const art = useArt(auction?.thumbnail.metadata.pubkey);
  const { ref, data } = useExtendedArt(auction?.thumbnail.metadata.pubkey);
  const creators = useCreators(auction);
  let edition = '';
  if (art.type === ArtType.NFT) {
    edition = 'Unique';
  } else if (art.type === ArtType.Master) {
    edition = 'NFT 0';
  } else if (art.type === ArtType.Print) {
    edition = `${art.edition} of ${art.supply}`;
  }
  const nftCount = auction?.items.flat().length;
  const winnerCount = auction?.items.length;

  const hasDescription = data === undefined || data.description === undefined;
  const description = data?.description;
  const attributes = data?.attributes;

  const items = [
    ...(auction?.items
      .flat()
      .reduce((agg, item) => {
        agg.set(item.metadata.pubkey, item);
        return agg;
      }, new Map<string, AuctionViewItem>())
      .values() || []),
    auction?.participationItem,
  ].map((item, index, arr) => {
    if (!item || !item?.metadata || !item.metadata?.pubkey) {
      return null;
    }

    return (
      <AuctionItem
        key={item.metadata.pubkey}
        item={item}
        index={index}
        size={arr.length}
        active={index === currentIndex}
      />
    );
  });

<<<<<<< HEAD
  return (
    <Row justify="center" ref={ref} gutter={[48, 0]}>
      <Col span={24} md={10} className={'img-cont-500'}>
        <div className="auction-view" style={{ minHeight: 300 }}>
          <Carousel
            autoplay={false}
            afterChange={index => setCurrentIndex(index)}
          >
            {items}
          </Carousel>
        </div>
        <h6 className={'about-nft-collection'}>
          ABOUT THIS {nftCount === 1 ? 'NFT' : 'COLLECTION'}
        </h6>
        <p className={'about-nft-collection a-description'}>
          {hasDescription && <Skeleton paragraph={{ rows: 3 }} />}
          {description ||
            (winnerCount !== undefined && (
              <div style={{ fontStyle: 'italic' }}>
                No description provided.
              </div>
            ))}
        </p>
        {attributes &&
          <div className={'about-nft-collection a-description'}>
            <h6>Attributes</h6>
            <List
              grid={{ column: 4 }}
            >
              {attributes.map((attribute, index) =>
                <List.Item key={`${attribute.value}-${index}`}>
                  <Card title={attribute.trait_type}>{attribute.value}</Card>
                </List.Item>
              )}
            </List>
          </div>
        }
        {/* {auctionData[id] && (
=======
  if (width < 768) {
    return (
      <Row justify="center" gutter={[48, 0]} className="auction-mobile-container">
        <Col span={24} className={'img-cont-500'}>
          <div className="auction-view" style={{ minHeight: 300 }}>
            <Carousel
              autoplay={false}
              afterChange={index => setCurrentIndex(index)}
            >
              {items}
            </Carousel>
          </div>
        </Col>
        <Col className="auction-mobile-section">
          <h2 className="art-title">
            {art.title || <Skeleton paragraph={{ rows: 0 }} />}
          </h2>

          <div className="info-container">
            <div className={'info-component'}>
              <h6 className={'info-title'}>Edition</h6>
              <span>
                  {(auction?.items.length || 0) > 1 ? 'Multiple' : edition}
                </span>
            </div>
            <div className={'info-component'}>
              <h6 className={'info-title'}>Winners</h6>
              <span>
                  {winnerCount === undefined ? (
                    <Skeleton paragraph={{ rows: 0 }} />
                  ) : (
                    winnerCount
                  )}
                </span>
            </div>
            <div className={'info-component'}>
              <h6 className={'info-title'}>NFTS</h6>
              <span>
                  {nftCount === undefined ? (
                    <Skeleton paragraph={{ rows: 0 }} />
                  ) : (
                    nftCount
                  )}
                </span>
            </div>
          </div>
        </Col>

        <Col className="auction-mobile-section" span={24}>
          {!auction && <Skeleton paragraph={{ rows: 6 }} />}
          {auction && (
            <AuctionCard auctionView={auction} hideDefaultAction={false} />
          )}
        </Col>
        <Col className="auction-mobile-section" span={24}>
          <h6 className={'info-title'}>Details</h6>
          <div className="description">
            <p className={'about-nft-collection a-description'}>
              {hasDescription && <Skeleton paragraph={{ rows: 3 }} />}
              {description ||
              (winnerCount !== undefined && (
                <div style={{ fontStyle: 'italic' }}>
                  No description provided.
                </div>
              ))}
            </p>
          </div>
        </Col>
        {attributes &&
        <Col className="auction-mobile-section about-nft-collection a-attributes" span={24}>
          <h6>Attributes</h6>
          <List
            grid={{ column: 4 }}
          >
            {attributes.map((attribute, index) =>
              <List.Item key={`${attribute.value}-${index}`}>
                <Card title={attribute.trait_type}>{attribute.value}</Card>
              </List.Item>
            )}
          </List>
        </Col>
        }
        <Col className="auction-mobile-section" span={24}>
          <div className={'info-view'}>
            <h6 className={'info-title'}>Artists</h6>
            <div style={{ display: 'flex' }}>
              <MetaAvatarDetailed creators={creators} />
            </div>
          </div>
        </Col>
        <Col className="auction-mobile-section" span={24}>
          <div className={'info-view'}>
            <h6 className={'info-title'}>View on</h6>
            <div style={{ display: 'flex' }}>
              <Button
                className="tag"
                onClick={() => window.open(art.uri || '', '_blank')}
              >
                Arweave
              </Button>
              <Button
                className="tag"
                onClick={() =>
                  window.open(
                    `https://explorer.solana.com/account/${
                      art?.mint || ''
                    }${env.indexOf('main') >= 0 ? '' : `?cluster=${env}`}`,
                    '_blank',
                  )
                }
              >
                Solana
              </Button>
            </div>
          </div>
        </Col>
        <Col className="auction-mobile-section" span={24}>
          <AuctionBids auctionView={auction} />
        </Col>
      </Row>
    )
  } else {
    return (
      <Row justify="center" ref={ref} gutter={[48, 0]}>

        <Col span={24} md={10} className={'img-cont-500'}>
          <div className="auction-view" style={{ minHeight: 300 }}>
            <Carousel
              autoplay={false}
              afterChange={index => setCurrentIndex(index)}
            >
              {items}
            </Carousel>
          </div>
          <h6 className={'about-nft-collection'}>
            ABOUT THIS {nftCount === 1 ? 'NFT' : 'COLLECTION'}
          </h6>
          <p className={'about-nft-collection a-description'}>
            {hasDescription && <Skeleton paragraph={{ rows: 3 }} />}
            {description ||
            (winnerCount !== undefined && (
              <div style={{ fontStyle: 'italic' }}>
                No description provided.
              </div>
            ))}
          </p>
          {attributes &&
          <div className={'about-nft-collection a-attributes'}>
            <h6>Attributes</h6>
            <List
              grid={{ column: 4 }}
            >
              {attributes.map((attribute, index) =>
                <List.Item key={`${attribute.value}-${index}`}>
                  <Card title={attribute.trait_type}>{attribute.value}</Card>
                </List.Item>
              )}
            </List>
          </div>
          }
          {/* {auctionData[id] && (
>>>>>>> 40441a37
            <>
              <h6>About this Auction</h6>
              <p>{auctionData[id].description.split('\n').map((t: string) => <div>{t}</div>)}</p>
            </>
          )} */}
      </Col>

<<<<<<< HEAD
      <Col span={24} md={14}>
        <h2 className="art-title">
          {art.title || <Skeleton paragraph={{ rows: 0 }} />}
        </h2>
        <Row gutter={[44, 0]}>
          <Col span={12} md={16}>
            <div className={'info-container'}>
              <div className={'info-component'}>
                <h6 className={'info-title'}>CREATED BY</h6>
                <span>{<MetaAvatar creators={creators} />}</span>
              </div>
              <div className={'info-component'}>
                <h6 className={'info-title'}>Edition</h6>
                <span>
                  {(auction?.items.length || 0) > 1 ? 'Multiple' : edition}
                </span>
              </div>
              <div className={'info-component'}>
                <h6 className={'info-title'}>Winners</h6>
                <span>
=======
        <Col span={24} md={14}>
          <h2 className="art-title">
            {art.title || <Skeleton paragraph={{ rows: 0 }} />}
          </h2>
          <Row gutter={[44, 0]}>
            <Col span={12} md={16}>
              <div className={'info-container'}>
                <div className={'info-component'}>
                  <h6 className={'info-title'}>CREATED BY</h6>
                  <span>{<MetaAvatar creators={creators} />}</span>
                </div>
                <div className={'info-component'}>
                  <h6 className={'info-title'}>Edition</h6>
                  <span>
                  {(auction?.items.length || 0) > 1 ? 'Multiple' : edition}
                </span>
                </div>
                <div className={'info-component'}>
                  <h6 className={'info-title'}>Winners</h6>
                  <span>
>>>>>>> 40441a37
                  {winnerCount === undefined ? (
                    <Skeleton paragraph={{ rows: 0 }} />
                  ) : (
                    winnerCount
                  )}
                </span>
<<<<<<< HEAD
              </div>
              <div className={'info-component'}>
                <h6 className={'info-title'}>NFTS</h6>
                <span>
=======
                </div>
                <div className={'info-component'}>
                  <h6 className={'info-title'}>NFTS</h6>
                  <span>
>>>>>>> 40441a37
                  {nftCount === undefined ? (
                    <Skeleton paragraph={{ rows: 0 }} />
                  ) : (
                    nftCount
                  )}
                </span>
<<<<<<< HEAD
              </div>
            </div>
          </Col>
          <Col span={12} md={8}>
            <div className={'info-view-container'}>
              <div className={'info-view'}>
                <h6 className={'info-title'}>View on</h6>
                <div style={{ display: 'flex' }}>
                  <Button
                    className="tag"
                    onClick={() => window.open(art.uri || '', '_blank')}
                  >
                    Arweave
                  </Button>
                  <Button
                    className="tag"
                    onClick={() =>
                      window.open(
                        `https://explorer.solana.com/account/${
                          art?.mint || ''
                        }${env.indexOf('main') >= 0 ? '' : `?cluster=${env}`}`,
                        '_blank',
                      )
                    }
                  >
                    Solana
                  </Button>
=======
                </div>
              </div>
            </Col>
            <Col span={12} md={8}>
              <div className={'info-view-container'}>
                <div className={'info-view'}>
                  <h6 className={'info-title'}>View on</h6>
                  <div style={{ display: 'flex' }}>
                    <Button
                      className="tag"
                      onClick={() => window.open(art.uri || '', '_blank')}
                    >
                      Arweave
                    </Button>
                    <Button
                      className="tag"
                      onClick={() =>
                        window.open(
                          `https://explorer.solana.com/account/${
                            art?.mint || ''
                          }${env.indexOf('main') >= 0 ? '' : `?cluster=${env}`}`,
                          '_blank',
                        )
                      }
                    >
                      Solana
                    </Button>
                  </div>
>>>>>>> 40441a37
                </div>
              </div>
            </div>
          </Col>
        </Row>

<<<<<<< HEAD
        {!auction && <Skeleton paragraph={{ rows: 6 }} />}
        {auction && (
          <AuctionCard auctionView={auction} hideDefaultAction={false} />
        )}
        {!auction?.isInstantSale && <AuctionBids auctionView={auction} />}
      </Col>
    </Row>
  );
=======
          {!auction && <Skeleton paragraph={{ rows: 6 }} />}
          {auction && (
            <AuctionCard auctionView={auction} hideDefaultAction={false} />
          )}
          <AuctionBids auctionView={auction} />
        </Col>
      </Row>
    );
  }


>>>>>>> 40441a37
};

const BidLine = (props: {
  bid: any;
  index: number;
  mint?: MintInfo;
  isCancelled?: boolean;
  isActive?: boolean;
}) => {
  const { bid, index, mint, isCancelled, isActive } = props;
  const { publicKey } = useWallet();
  const bidder = bid.info.bidderPubkey;
  const isme = publicKey?.toBase58() === bidder;

  // Get Twitter Handle from address
  const connection = useConnection();
  const [bidderTwitterHandle, setBidderTwitterHandle] = useState('');
  useEffect(() => {
    const getTwitterHandle = async (
      connection: Connection,
      bidder: StringPublicKey,
    ): Promise<string | undefined> => {
      try {
        const [twitterHandle] = await getHandleAndRegistryKey(
          connection,
          toPublicKey(bidder),
        );
        setBidderTwitterHandle(twitterHandle);
      } catch (err) {
        console.warn(`err`);
        return undefined;
      }
    };
    getTwitterHandle(connection, bidder);
  }, [bidderTwitterHandle]);
<<<<<<< HEAD

  return (
    <Row className={'bid-history'}>
      {isCancelled && (
        <div
          style={{
            position: 'absolute',
            left: 0,
            width: '100%',
            height: 1,
            background: 'grey',
            top: 'calc(50% - 1px)',
            zIndex: 2,
          }}
        />
      )}
      <Col span={8}>
        {!isCancelled && (
          <div className={'flex '}>
            {isme && (
              <>
                <CheckOutlined />
                &nbsp;
              </>
            )}
            <AmountLabel
              style={{ marginBottom: 0, fontSize: '16px' }}
              containerStyle={{
                flexDirection: 'row',
                alignItems: 'center',
              }}
              displaySOL={true}
              iconSize={24}
              amount={formatTokenAmount(bid.info.lastBid, mint)}
            />
          </div>
        )}
      </Col>
      <Col span={8} style={{ opacity: 0.7 }}>
        {/* uses milliseconds */}
        {format(bid.info.lastBidTimestamp.toNumber() * 1000)}
      </Col>
      <Col span={8}>
        <div className={'flex-right'}>
          <Identicon
            style={{
              width: 24,
              height: 24,
              marginRight: 10,
              marginTop: 2,
            }}
            address={bidder}
          />{' '}
          <span style={{ opacity: 0.7 }}>
=======
  const { width } = useWindowDimensions();
  if (width < 768) {
    return (
      <Row className="mobile-bid-history">
          <div className="bid-info-container">
            <div className="bidder-info-container">
              <Identicon
                style={{
                  width: 24,
                  height: 24,
                  marginRight: 10,
                  marginTop: 2,
                }}
                address={bidder}
              />
              {bidderTwitterHandle ? (
                <a
                  target="_blank"
                  title={shortenAddress(bidder)}
                  href={`https://twitter.com/${bidderTwitterHandle}`}
                >{`@${bidderTwitterHandle}`}</a>
              ) : (
                shortenAddress(bidder)
              )}
            </div>
            <div>
              {!isCancelled && (
                <div className={'flex '}>
                  {isme && (
                    <>
                      <CheckOutlined />
                      &nbsp;
                    </>
                  )}
                  <AmountLabel
                    style={{ marginBottom: 0, fontSize: '16px' }}
                    containerStyle={{
                      flexDirection: 'row',
                      alignItems: 'center',
                    }}
                    displaySOL={true}
                    iconSize={24}
                    amount={formatTokenAmount(bid.info.lastBid, mint)}
                  />
                </div>
              )}
            </div>
          </div>
          <div className="bid-info-container">
            {format(bid.info.lastBidTimestamp.toNumber() * 1000)}
          </div>
      </Row>
    )
  } else {
    return (
      <Row className={'bid-history'}>
        {isCancelled && (
          <div
            style={{
              position: 'absolute',
              left: 0,
              width: '100%',
              height: 1,
              background: 'grey',
              top: 'calc(50% - 1px)',
              zIndex: 2,
            }}
          />
        )}
        <Col span={8}>
          {!isCancelled && (
            <div className={'flex '}>
              {isme && (
                <>
                  <CheckOutlined />
                  &nbsp;
                </>
              )}
              <AmountLabel
                style={{ marginBottom: 0, fontSize: '16px' }}
                containerStyle={{
                  flexDirection: 'row',
                  alignItems: 'center',
                }}
                displaySOL={true}
                iconSize={24}
                amount={formatTokenAmount(bid.info.lastBid, mint)}
              />
            </div>
          )}
        </Col>
        <Col span={8} style={{ opacity: 0.7 }}>
          {/* uses milliseconds */}
          {format(bid.info.lastBidTimestamp.toNumber() * 1000)}
        </Col>
        <Col span={8}>
          <div className={'flex-right'}>
            <Identicon
              style={{
                width: 24,
                height: 24,
                marginRight: 10,
                marginTop: 2,
              }}
              address={bidder}
            />{' '}
            <span style={{ opacity: 0.7 }}>
>>>>>>> 40441a37
            {bidderTwitterHandle ? (
              <a
                target="_blank"
                title={shortenAddress(bidder)}
                href={`https://twitter.com/${bidderTwitterHandle}`}
              >{`@${bidderTwitterHandle}`}</a>
            ) : (
              shortenAddress(bidder)
            )}
          </span>
<<<<<<< HEAD
        </div>
      </Col>
    </Row>
  );
=======
          </div>
        </Col>
      </Row>
    );
  }


>>>>>>> 40441a37
};

export const AuctionBids = ({
                              auctionView,
                            }: {
  auctionView?: Auction | null;
}) => {
  const bids = useBidsForAuction(auctionView?.auction.pubkey || '');

  const mint = useMint(auctionView?.auction.info.tokenMint);
  const { width } = useWindowDimensions();

  const [showHistoryModal, setShowHistoryModal] = useState<boolean>(false);

  const winnersCount = auctionView?.auction.info.bidState.max.toNumber() || 0;
  const activeBids = auctionView?.auction.info.bidState.bids || [];
  const activeBidders = useMemo(() => {
    return new Set(activeBids.map(b => b.key));
  }, [activeBids]);

  const auctionState = auctionView
    ? auctionView.auction.info.state
    : AuctionState.Created;
  const bidLines = useMemo(() => {
    let activeBidIndex = 0;
    return bids.map((bid, index) => {
      const isCancelled =
        (index < winnersCount && !!bid.info.cancelled) ||
        (auctionState !== AuctionState.Ended && !!bid.info.cancelled);

      const line = (
        <BidLine
          bid={bid}
          index={activeBidIndex}
          key={index}
          mint={mint}
          isCancelled={isCancelled}
          isActive={!bid.info.cancelled}
        />
      );

      if (!isCancelled) {
        activeBidIndex++;
      }

      return line;
    });
  }, [auctionState, bids, activeBidders]);

  if (!auctionView || bids.length < 1) return null;

  return (
    <Row>
<<<<<<< HEAD
      <Col style={{ width: '100%', paddingLeft: '24px', paddingRight: '24px' }}>
=======
      <Col className="bids-lists">
>>>>>>> 40441a37
        <h6 className={'info-title'}>Bid History</h6>
        {bidLines.slice(0, 10)}
        {bids.length > 10 && (
          <div
            className="full-history"
            onClick={() => setShowHistoryModal(true)}
            style={{
              cursor: 'pointer',
            }}
          >
            View full history
          </div>
        )}
        <MetaplexModal
          visible={showHistoryModal}
          onCancel={() => setShowHistoryModal(false)}
          title="Bid history"
          bodyStyle={{
            background: 'unset',
            boxShadow: 'unset',
            borderRadius: 0,
          }}
          centered
          width={width < 768 ? width - 10 : 600}
        >
          <div
            style={{
              maxHeight: 600,
              overflowY: 'scroll',
              width: '100%',
            }}
          >
            {bidLines}
          </div>
        </MetaplexModal>
      </Col>
    </Row>
  );
};<|MERGE_RESOLUTION|>--- conflicted
+++ resolved
@@ -34,11 +34,7 @@
 import useWindowDimensions from '../../utils/layout';
 import { CheckOutlined } from '@ant-design/icons';
 import { ArtType } from '../../types';
-<<<<<<< HEAD
-import { MetaAvatar } from '../../components/MetaAvatar';
-=======
 import { MetaAvatar, MetaAvatarDetailed } from '../../components/MetaAvatar';
->>>>>>> 40441a37
 import { AmountLabel } from '../../components/AmountLabel';
 
 export const AuctionItem = ({
@@ -129,46 +125,6 @@
     );
   });
 
-<<<<<<< HEAD
-  return (
-    <Row justify="center" ref={ref} gutter={[48, 0]}>
-      <Col span={24} md={10} className={'img-cont-500'}>
-        <div className="auction-view" style={{ minHeight: 300 }}>
-          <Carousel
-            autoplay={false}
-            afterChange={index => setCurrentIndex(index)}
-          >
-            {items}
-          </Carousel>
-        </div>
-        <h6 className={'about-nft-collection'}>
-          ABOUT THIS {nftCount === 1 ? 'NFT' : 'COLLECTION'}
-        </h6>
-        <p className={'about-nft-collection a-description'}>
-          {hasDescription && <Skeleton paragraph={{ rows: 3 }} />}
-          {description ||
-            (winnerCount !== undefined && (
-              <div style={{ fontStyle: 'italic' }}>
-                No description provided.
-              </div>
-            ))}
-        </p>
-        {attributes &&
-          <div className={'about-nft-collection a-description'}>
-            <h6>Attributes</h6>
-            <List
-              grid={{ column: 4 }}
-            >
-              {attributes.map((attribute, index) =>
-                <List.Item key={`${attribute.value}-${index}`}>
-                  <Card title={attribute.trait_type}>{attribute.value}</Card>
-                </List.Item>
-              )}
-            </List>
-          </div>
-        }
-        {/* {auctionData[id] && (
-=======
   if (width < 768) {
     return (
       <Row justify="center" gutter={[48, 0]} className="auction-mobile-container">
@@ -330,36 +286,13 @@
           </div>
           }
           {/* {auctionData[id] && (
->>>>>>> 40441a37
             <>
               <h6>About this Auction</h6>
               <p>{auctionData[id].description.split('\n').map((t: string) => <div>{t}</div>)}</p>
             </>
           )} */}
-      </Col>
-
-<<<<<<< HEAD
-      <Col span={24} md={14}>
-        <h2 className="art-title">
-          {art.title || <Skeleton paragraph={{ rows: 0 }} />}
-        </h2>
-        <Row gutter={[44, 0]}>
-          <Col span={12} md={16}>
-            <div className={'info-container'}>
-              <div className={'info-component'}>
-                <h6 className={'info-title'}>CREATED BY</h6>
-                <span>{<MetaAvatar creators={creators} />}</span>
-              </div>
-              <div className={'info-component'}>
-                <h6 className={'info-title'}>Edition</h6>
-                <span>
-                  {(auction?.items.length || 0) > 1 ? 'Multiple' : edition}
-                </span>
-              </div>
-              <div className={'info-component'}>
-                <h6 className={'info-title'}>Winners</h6>
-                <span>
-=======
+        </Col>
+
         <Col span={24} md={14}>
           <h2 className="art-title">
             {art.title || <Skeleton paragraph={{ rows: 0 }} />}
@@ -380,59 +313,22 @@
                 <div className={'info-component'}>
                   <h6 className={'info-title'}>Winners</h6>
                   <span>
->>>>>>> 40441a37
                   {winnerCount === undefined ? (
                     <Skeleton paragraph={{ rows: 0 }} />
                   ) : (
                     winnerCount
                   )}
                 </span>
-<<<<<<< HEAD
-              </div>
-              <div className={'info-component'}>
-                <h6 className={'info-title'}>NFTS</h6>
-                <span>
-=======
                 </div>
                 <div className={'info-component'}>
                   <h6 className={'info-title'}>NFTS</h6>
                   <span>
->>>>>>> 40441a37
                   {nftCount === undefined ? (
                     <Skeleton paragraph={{ rows: 0 }} />
                   ) : (
                     nftCount
                   )}
                 </span>
-<<<<<<< HEAD
-              </div>
-            </div>
-          </Col>
-          <Col span={12} md={8}>
-            <div className={'info-view-container'}>
-              <div className={'info-view'}>
-                <h6 className={'info-title'}>View on</h6>
-                <div style={{ display: 'flex' }}>
-                  <Button
-                    className="tag"
-                    onClick={() => window.open(art.uri || '', '_blank')}
-                  >
-                    Arweave
-                  </Button>
-                  <Button
-                    className="tag"
-                    onClick={() =>
-                      window.open(
-                        `https://explorer.solana.com/account/${
-                          art?.mint || ''
-                        }${env.indexOf('main') >= 0 ? '' : `?cluster=${env}`}`,
-                        '_blank',
-                      )
-                    }
-                  >
-                    Solana
-                  </Button>
-=======
                 </div>
               </div>
             </Col>
@@ -461,35 +357,21 @@
                       Solana
                     </Button>
                   </div>
->>>>>>> 40441a37
                 </div>
               </div>
-            </div>
-          </Col>
-        </Row>
-
-<<<<<<< HEAD
-        {!auction && <Skeleton paragraph={{ rows: 6 }} />}
-        {auction && (
-          <AuctionCard auctionView={auction} hideDefaultAction={false} />
-        )}
-        {!auction?.isInstantSale && <AuctionBids auctionView={auction} />}
-      </Col>
-    </Row>
-  );
-=======
+            </Col>
+          </Row>
+
           {!auction && <Skeleton paragraph={{ rows: 6 }} />}
           {auction && (
             <AuctionCard auctionView={auction} hideDefaultAction={false} />
           )}
-          <AuctionBids auctionView={auction} />
+          {!auction?.isInstantSale && <AuctionBids auctionView={auction} />}
         </Col>
       </Row>
     );
   }
 
-
->>>>>>> 40441a37
 };
 
 const BidLine = (props: {
@@ -525,62 +407,6 @@
     };
     getTwitterHandle(connection, bidder);
   }, [bidderTwitterHandle]);
-<<<<<<< HEAD
-
-  return (
-    <Row className={'bid-history'}>
-      {isCancelled && (
-        <div
-          style={{
-            position: 'absolute',
-            left: 0,
-            width: '100%',
-            height: 1,
-            background: 'grey',
-            top: 'calc(50% - 1px)',
-            zIndex: 2,
-          }}
-        />
-      )}
-      <Col span={8}>
-        {!isCancelled && (
-          <div className={'flex '}>
-            {isme && (
-              <>
-                <CheckOutlined />
-                &nbsp;
-              </>
-            )}
-            <AmountLabel
-              style={{ marginBottom: 0, fontSize: '16px' }}
-              containerStyle={{
-                flexDirection: 'row',
-                alignItems: 'center',
-              }}
-              displaySOL={true}
-              iconSize={24}
-              amount={formatTokenAmount(bid.info.lastBid, mint)}
-            />
-          </div>
-        )}
-      </Col>
-      <Col span={8} style={{ opacity: 0.7 }}>
-        {/* uses milliseconds */}
-        {format(bid.info.lastBidTimestamp.toNumber() * 1000)}
-      </Col>
-      <Col span={8}>
-        <div className={'flex-right'}>
-          <Identicon
-            style={{
-              width: 24,
-              height: 24,
-              marginRight: 10,
-              marginTop: 2,
-            }}
-            address={bidder}
-          />{' '}
-          <span style={{ opacity: 0.7 }}>
-=======
   const { width } = useWindowDimensions();
   if (width < 768) {
     return (
@@ -688,7 +514,6 @@
               address={bidder}
             />{' '}
             <span style={{ opacity: 0.7 }}>
->>>>>>> 40441a37
             {bidderTwitterHandle ? (
               <a
                 target="_blank"
@@ -699,12 +524,6 @@
               shortenAddress(bidder)
             )}
           </span>
-<<<<<<< HEAD
-        </div>
-      </Col>
-    </Row>
-  );
-=======
           </div>
         </Col>
       </Row>
@@ -712,7 +531,6 @@
   }
 
 
->>>>>>> 40441a37
 };
 
 export const AuctionBids = ({
@@ -766,11 +584,7 @@
 
   return (
     <Row>
-<<<<<<< HEAD
-      <Col style={{ width: '100%', paddingLeft: '24px', paddingRight: '24px' }}>
-=======
       <Col className="bids-lists">
->>>>>>> 40441a37
         <h6 className={'info-title'}>Bid History</h6>
         {bidLines.slice(0, 10)}
         {bids.length > 10 && (
