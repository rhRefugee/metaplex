--- conflicted
+++ resolved
@@ -13,12 +13,9 @@
   useExtendedArt,
 } from '../../hooks';
 import { ArtContent } from '../../components/ArtContent';
-<<<<<<< HEAD
+
 import { format } from 'timeago.js';
-import './index.less';
-=======
-
->>>>>>> f934ced8
+
 import {
   formatTokenAmount,
   Identicon,
@@ -37,12 +34,9 @@
 import useWindowDimensions from '../../utils/layout';
 import { CheckOutlined } from '@ant-design/icons';
 import { useMemo } from 'react';
-<<<<<<< HEAD
+import { ArtType } from '../../types';
 import { MetaAvatar } from '../../components/MetaAvatar';
 import { AmountLabel } from '../../components/AmountLabel';
-=======
-import { ArtType } from '../../types';
->>>>>>> f934ced8
 
 export const AuctionItem = ({
   item,
@@ -131,7 +125,6 @@
   });
 
   return (
-<<<<<<< HEAD
     <Row justify="center" ref={ref} gutter={[48, 0]}>
       <Col span={24} md={10} className={'img-cont-500'}>
         <div className="auction-view" style={{ minHeight: 300 }}>
@@ -155,73 +148,12 @@
             ))}
         </p>
         {/* {auctionData[id] && (
-=======
-    <>
-      <Row justify="space-around" ref={ref}>
-        <Col span={24} md={12} className="pr-4">
-          <div className="auction-view" style={{ minHeight: 300 }}>
-            <Carousel
-              autoplay={false}
-              afterChange={index => setCurrentIndex(index)}
-            >
-              {items}
-            </Carousel>
-          </div>
-          <h6>Number Of Winners</h6>
-          <h1>
-            {winnerCount === undefined ? (
-              <Skeleton paragraph={{ rows: 0 }} />
-            ) : (
-              winnerCount
-            )}
-          </h1>
-          <h6>Number Of NFTs</h6>
-          <h1>
-            {nftCount === undefined ? (
-              <Skeleton paragraph={{ rows: 0 }} />
-            ) : (
-              nftCount
-            )}
-          </h1>
-          <h6>About this {nftCount === 1 ? 'NFT' : 'Collection'}</h6>
-          <div className="auction-paragraph">
-            {hasDescription && <Skeleton paragraph={{ rows: 3 }} />}
-            {description ||
-              (winnerCount !== undefined && (
-                <div style={{ fontStyle: 'italic' }}>
-                  No description provided.
-                </div>
-              ))}
-          </div>
-          {/* {auctionData[id] && (
->>>>>>> f934ced8
             <>
               <h6>About this Auction</h6>
               <p>{auctionData[id].description.split('\n').map((t: string) => <div>{t}</div>)}</p>
             </>
           )} */}
-<<<<<<< HEAD
-      </Col>
-=======
-        </Col>
-
-        <Col span={24} md={12}>
-          <h2 className="art-title">
-            {art.title || <Skeleton paragraph={{ rows: 0 }} />}
-          </h2>
-          <Row gutter={[50, 0]} style={{ marginRight: 'unset' }}>
-            <Col>
-              <h6>Edition</h6>
-              {!auction && (
-                <Skeleton title={{ width: '100%' }} paragraph={{ rows: 0 }} />
-              )}
-              {auction && (
-                <p className="auction-art-edition">
-                  {(auction?.items.length || 0) > 1 ? 'Multiple' : edition}
-                </p>
-              )}
-            </Col>
->>>>>>> f934ced8
+      </Col>
 
       <Col span={24} md={14}>
         <h2 className="art-title">
@@ -337,24 +269,7 @@
   }, [bidderTwitterHandle]);
 
   return (
-<<<<<<< HEAD
     <Row className={'bid-history'}>
-=======
-    <Row
-      style={{
-        width: '100%',
-        alignItems: 'center',
-        padding: '3px 0',
-        position: 'relative',
-        opacity: isActive ? undefined : 0.5,
-        ...(isme
-          ? {
-              backgroundColor: '#ffffff21',
-            }
-          : {}),
-      }}
-    >
->>>>>>> f934ced8
       {isCancelled && (
         <div
           style={{
@@ -368,33 +283,15 @@
           }}
         />
       )}
-<<<<<<< HEAD
       <Col span={8}>
         {!isCancelled && (
           <div className={'flex '}>
-=======
-      <Col
-        span={2}
-        style={{
-          textAlign: 'right',
-          paddingRight: 10,
-        }}
-      >
-        {!isCancelled && (
-          <div
-            style={{
-              opacity: 0.8,
-              fontWeight: 700,
-            }}
-          >
->>>>>>> f934ced8
             {isme && (
               <>
                 <CheckOutlined />
                 &nbsp;
               </>
             )}
-<<<<<<< HEAD
             <AmountLabel
               style={{ marginBottom: 0, fontSize: '16px' }}
               containerStyle={{
@@ -411,11 +308,6 @@
       <Col span={8} style={{ opacity: 0.7 }}>
         {/* uses milliseconds */}
         {format(bid.info.lastBidTimestamp.toNumber() * 1000)}
-=======
-            {index + 1}
-          </div>
-        )}
->>>>>>> f934ced8
       </Col>
       <Col span={8}>
         <div className={'flex-right'}>
@@ -428,27 +320,18 @@
             }}
             address={bidder}
           />{' '}
-<<<<<<< HEAD
-          <span style={{ opacity: 0.7 }}>{shortenAddress(bidder)}</span>
+          <span style={{ opacity: 0.7 }}>
+            {bidderTwitterHandle ? (
+              <a
+                target="_blank"
+                title={shortenAddress(bidder)}
+                href={`https://twitter.com/${bidderTwitterHandle}`}
+              >{`@${bidderTwitterHandle}`}</a>
+            ) : (
+              shortenAddress(bidder)
+            )}
+          </span>
         </div>
-=======
-          {bidderTwitterHandle ? (
-            <a
-              target="_blank"
-              title={shortenAddress(bidder)}
-              href={`https://twitter.com/${bidderTwitterHandle}`}
-            >{`@${bidderTwitterHandle}`}</a>
-          ) : (
-            shortenAddress(bidder)
-          )}
-          {isme && <span style={{ color: '#6479f6' }}>&nbsp;(you)</span>}
-        </Row>
-      </Col>
-      <Col span={6} style={{ textAlign: 'right' }}>
-        <span title={fromLamports(bid.info.lastBid, mint).toString()}>
-          ◎{formatTokenAmount(bid.info.lastBid, mint)}
-        </span>
->>>>>>> f934ced8
       </Col>
     </Row>
   );
@@ -469,11 +352,7 @@
   const winnersCount = auctionView?.auction.info.bidState.max.toNumber() || 0;
   const activeBids = auctionView?.auction.info.bidState.bids || [];
   const activeBidders = useMemo(() => {
-<<<<<<< HEAD
-    return new Set(activeBids.map(b => b.key.toBase58()));
-=======
     return new Set(activeBids.map(b => b.key));
->>>>>>> f934ced8
   }, [activeBids]);
 
   const auctionState = auctionView
