--- conflicted
+++ resolved
@@ -103,7 +103,6 @@
       columnClassName="my-masonry-grid_column"
     >
       {!isLoading
-<<<<<<< HEAD
         ? auctionsUpcoming.map((m, idx) => {
             const id = m.auction.pubkey.toBase58();
             return (
@@ -112,18 +111,6 @@
               </Link>
             );
           })
-=======
-        ? auctionsUpcoming
-            .map((m, idx) => {
-
-              const id = m.auction.pubkey.toBase58();
-              return (
-                <Link to={`/auction/${id}`} key={idx}>
-                  <AuctionRenderCard key={id} auctionView={m} />
-                </Link>
-              );
-            })
->>>>>>> 5e138ff0
         : [...Array(10)].map((_, idx) => <CardLoader key={idx} />)}
     </Masonry>
   );
