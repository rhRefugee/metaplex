--- conflicted
+++ resolved
@@ -1,19 +1,14 @@
-<<<<<<< HEAD
 import { Keypair, Connection, TransactionInstruction } from '@solana/web3.js';
-import { actions, models, StringPublicKey, toPublicKey } from '@oyster/common';
-=======
 import {
-  Keypair,
-  Connection,
-  PublicKey,
-  TransactionInstruction,
-} from '@solana/web3.js';
-import { actions, models, WalletSigner } from '@oyster/common';
->>>>>>> 129bc3fd
-
+  actions,
+  models,
+  StringPublicKey,
+  toPublicKey,
+  WalletSigner,
+} from '@oyster/common';
+import { WalletNotConnectedError } from '@solana/wallet-adapter-base';
 import { AccountLayout } from '@solana/spl-token';
 import BN from 'bn.js';
-import { WalletNotConnectedError } from '@solana/wallet-adapter-base';
 const { createTokenAccount, activateVault, combineVault } = actions;
 const { approve } = models;
 
@@ -21,23 +16,13 @@
 // authority (that may or may not exist yet.)
 export async function closeVault(
   connection: Connection,
-<<<<<<< HEAD
-  wallet: any,
+  wallet: WalletSigner,
   vault: StringPublicKey,
   fractionMint: StringPublicKey,
   fractionTreasury: StringPublicKey,
   redeemTreasury: StringPublicKey,
   priceMint: StringPublicKey,
   externalPriceAccount: StringPublicKey,
-=======
-  wallet: WalletSigner,
-  vault: PublicKey,
-  fractionMint: PublicKey,
-  fractionTreasury: PublicKey,
-  redeemTreasury: PublicKey,
-  priceMint: PublicKey,
-  externalPriceAccount: PublicKey,
->>>>>>> 129bc3fd
 ): Promise<{
   instructions: TransactionInstruction[];
   signers: Keypair[];
@@ -55,7 +40,7 @@
     vault,
     fractionMint,
     fractionTreasury,
-    wallet.publicKey,
+    wallet.publicKey.toBase58(),
     instructions,
   );
 
