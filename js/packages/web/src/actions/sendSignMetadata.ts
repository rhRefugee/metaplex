import { Keypair, Connection, TransactionInstruction } from '@solana/web3.js';
import {
<<<<<<< HEAD
  sendTransactionWithRetry,
  signMetadata,
  StringPublicKey,
} from '@oyster/common';

export async function sendSignMetadata(
  connection: Connection,
  wallet: any,
  metadata: StringPublicKey,
=======
  Keypair,
  Connection,
  TransactionInstruction,
  PublicKey,
} from '@solana/web3.js';
import {
  sendTransactionWithRetry,
  signMetadata,
  WalletSigner,
} from '@oyster/common';
import { WalletNotConnectedError } from '@solana/wallet-adapter-base';

export async function sendSignMetadata(
  connection: Connection,
  wallet: WalletSigner,
  metadata: PublicKey,
>>>>>>> 129bc3fd
) {
  if (!wallet.publicKey) throw new WalletNotConnectedError();

  let signers: Keypair[] = [];
  let instructions: TransactionInstruction[] = [];

  await signMetadata(metadata, wallet.publicKey.toBase58(), instructions);

  await sendTransactionWithRetry(
    connection,
    wallet,
    instructions,
    signers,
    'single',
  );
}<|MERGE_RESOLUTION|>--- conflicted
+++ resolved
@@ -1,24 +1,8 @@
 import { Keypair, Connection, TransactionInstruction } from '@solana/web3.js';
 import {
-<<<<<<< HEAD
   sendTransactionWithRetry,
   signMetadata,
   StringPublicKey,
-} from '@oyster/common';
-
-export async function sendSignMetadata(
-  connection: Connection,
-  wallet: any,
-  metadata: StringPublicKey,
-=======
-  Keypair,
-  Connection,
-  TransactionInstruction,
-  PublicKey,
-} from '@solana/web3.js';
-import {
-  sendTransactionWithRetry,
-  signMetadata,
   WalletSigner,
 } from '@oyster/common';
 import { WalletNotConnectedError } from '@solana/wallet-adapter-base';
@@ -26,8 +10,7 @@
 export async function sendSignMetadata(
   connection: Connection,
   wallet: WalletSigner,
-  metadata: PublicKey,
->>>>>>> 129bc3fd
+  metadata: StringPublicKey,
 ) {
   if (!wallet.publicKey) throw new WalletNotConnectedError();
 
