--- conflicted
+++ resolved
@@ -10,11 +10,8 @@
   sendTransactionsWithManualRetry,
   decodeExternalPriceAccount,
   findProgramAddress,
-<<<<<<< HEAD
   toPublicKey,
-=======
   WalletSigner,
->>>>>>> 129bc3fd
 } from '@oyster/common';
 
 import BN from 'bn.js';
