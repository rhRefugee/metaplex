import { Connection, Keypair, TransactionInstruction } from '@solana/web3.js';
import {
<<<<<<< HEAD
  utils,
  sendTransactionWithRetry,
  StringPublicKey,
  toPublicKey,
} from '@oyster/common';
=======
  Connection,
  Keypair,
  PublicKey,
  TransactionInstruction,
} from '@solana/web3.js';
import { utils, sendTransactionWithRetry, WalletSigner } from '@oyster/common';
>>>>>>> 129bc3fd

import { Token } from '@solana/spl-token';
import { WalletNotConnectedError } from '@solana/wallet-adapter-base';
// When you are an artist and you receive royalties, due to the design of the system
// it is to a permanent ATA WSOL account. This is because the auctioneer can't transfer monies
// from your WSOL to your SOL wallet since you own both, and having the auctioneer temporarily
// own your WSOL account to the transfer is one hell of a security vulnerability for a little convenience.
// Instead we make the WSOL permanent, and you have to accept it on the UI via your "unsettled funds"
// notification. All we do is then transfer the lamports out of the account.
export async function closePersonalEscrow(
  connection: Connection,
<<<<<<< HEAD
  wallet: any,
  ata: StringPublicKey,
=======
  wallet: WalletSigner,
  ata: PublicKey,
>>>>>>> 129bc3fd
) {
  if (!wallet.publicKey) throw new WalletNotConnectedError();

  const PROGRAM_IDS = utils.programIds();

  let signers: Keypair[] = [];

  let instructions: TransactionInstruction[] = [
    Token.createCloseAccountInstruction(
      PROGRAM_IDS.token,
      toPublicKey(ata),
      wallet.publicKey,
      wallet.publicKey,
      [],
    ),
  ];

  await sendTransactionWithRetry(
    connection,
    wallet,
    instructions,
    signers,
    'single',
  );
}<|MERGE_RESOLUTION|>--- conflicted
+++ resolved
@@ -1,22 +1,13 @@
 import { Connection, Keypair, TransactionInstruction } from '@solana/web3.js';
 import {
-<<<<<<< HEAD
   utils,
   sendTransactionWithRetry,
   StringPublicKey,
   toPublicKey,
+  WalletSigner,
 } from '@oyster/common';
-=======
-  Connection,
-  Keypair,
-  PublicKey,
-  TransactionInstruction,
-} from '@solana/web3.js';
-import { utils, sendTransactionWithRetry, WalletSigner } from '@oyster/common';
->>>>>>> 129bc3fd
-
+import { WalletNotConnectedError } from '@solana/wallet-adapter-base';
 import { Token } from '@solana/spl-token';
-import { WalletNotConnectedError } from '@solana/wallet-adapter-base';
 // When you are an artist and you receive royalties, due to the design of the system
 // it is to a permanent ATA WSOL account. This is because the auctioneer can't transfer monies
 // from your WSOL to your SOL wallet since you own both, and having the auctioneer temporarily
@@ -25,13 +16,8 @@
 // notification. All we do is then transfer the lamports out of the account.
 export async function closePersonalEscrow(
   connection: Connection,
-<<<<<<< HEAD
-  wallet: any,
+  wallet: WalletSigner,
   ata: StringPublicKey,
-=======
-  wallet: WalletSigner,
-  ata: PublicKey,
->>>>>>> 129bc3fd
 ) {
   if (!wallet.publicKey) throw new WalletNotConnectedError();
 
